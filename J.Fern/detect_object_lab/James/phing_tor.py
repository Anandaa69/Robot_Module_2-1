--- conflicted
+++ resolved
@@ -107,15 +107,9 @@
     # Index 1 (T2)
     # Index 2 (T3) ...
     TEMPLATE_FILES = [
-<<<<<<< HEAD
-        "image/template/template_night_pic1_x_607_y_281_w_55_h_143.jpg",
-        "image/template/template_night_pic2_x_312_y_144_w_30_h_72.jpg",
-        "image/template/template_night_pic3_x_318_y_146_w_17_h_38.jpg"
-=======
         "image/template/template_night_pic1_x_557_y_266_w_107_h_275.jpg", # T1 - Priority 1
         "image/template/template_night_pic2_x_607_y_281_w_55_h_143.jpg",  # T2 - Priority 2
         "image/template/template_night_pic4_x_318_y_146_w_17_h_38.jpg"   # T3 - Priority 3
->>>>>>> 6704a7d4
     ]
     MATCH_THRESHOLD = 0.5
     IOU_THRESHOLD = 0.3
