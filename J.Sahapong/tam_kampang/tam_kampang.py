--- conflicted
+++ resolved
@@ -16,15 +16,9 @@
 SENSOR_OFFSET_CM = 0.5
 
 # --- การตั้งค่าเป้าหมายการเคลื่อนที่ ---
-<<<<<<< HEAD
-TARGET_DISTANCE_CM = 16.0 # ระยะห่างจากผนัง
-FORWARD_SPEED = 0.25 
-STOP_DISTANCE_CM = 23.5 
-=======
 TARGET_DISTANCE_CM = 16.0
 FORWARD_SPEED = 0.25
 STOP_DISTANCE_CM = 29
->>>>>>> 69ea83f9
 STOP_DISTANCE_MM = STOP_DISTANCE_CM * 10
 
 # --- PD Controller สำหรับการหมุน (แกน z) ---
@@ -114,7 +108,7 @@
     try:
         # รอเพื่อให้แน่ใจว่าได้รับข้อมูลเริ่มต้นจาก callback แล้ว
         time.sleep(0.5)
-        start_dist_left = convert_adc_to_cm(sensor_adaptor.get_adc(id=IR_FRONT_LEFT_ID, port=IR_FRONT_LEFT_PORT))
+        start_dist_left = convert_adc_to_cm(s3(id=IR_FRONT_LEFT_ID, port=IR_FRONT_LEFT_PORT))
         start_yaw = imu_data.get('yaw', 0.0)
         start_time = time.time()
 
