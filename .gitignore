--- conflicted
+++ resolved
@@ -1,7 +1,5 @@
 venv\
 .venv
-<<<<<<< HEAD
-=======
 plot_venv
->>>>>>> 1e8abb0d
+.plot_venv
 .plot_venv