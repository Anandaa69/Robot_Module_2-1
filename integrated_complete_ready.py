# -*-coding:utf-8-*-

import time
import robomaster
from robomaster import robot, camera as r_camera, blaster as r_blaster
import numpy as np
import math
import json
import matplotlib.pyplot as plt
from collections import deque
import traceback
import statistics
import os
import cv2
import threading
import queue

# =============================================================================
# ===== CONFIGURATION & PARAMETERS ============================================
# =============================================================================
SPEED_ROTATE = 480

# --- Sharp Distance Sensor Configuration ---
LEFT_SHARP_SENSOR_ID = 1
LEFT_SHARP_SENSOR_PORT = 1
LEFT_TARGET_CM = 13.0

RIGHT_SHARP_SENSOR_ID = 2
RIGHT_SHARP_SENSOR_PORT = 1
RIGHT_TARGET_CM = 13.0

# --- IR Sensor Configuration ---
LEFT_IR_SENSOR_ID = 1
LEFT_IR_SENSOR_PORT = 2
RIGHT_IR_SENSOR_ID = 2
RIGHT_IR_SENSOR_PORT = 2

# --- Sharp Sensor Detection Thresholds ---
SHARP_WALL_THRESHOLD_CM = 60.0  # ระยะสูงสุดที่จะถือว่าเจอผนัง
SHARP_STDEV_THRESHOLD = 0.2     # ค่าเบี่ยงเบนมาตรฐานสูงสุดที่ยอมรับได้ เพื่อกรองค่าที่แกว่ง

# --- ToF Centering Configuration (from dude_kum.py) ---
TOF_ADJUST_SPEED = 0.1             # ความเร็วในการขยับเข้า/ถอยออกเพื่อจัดตำแหน่งกลางโหนด
TOF_CALIBRATION_SLOPE = 0.0894     # ค่าจากการ Calibrate
TOF_CALIBRATION_Y_INTERCEPT = 3.8409 # ค่าจากการ Calibrate
TOF_TIME_CHECK = 0.15

GRID = 5

# --- Logical state for the grid map (from map_suay.py) ---
<<<<<<< HEAD
CURRENT_POSITION = (4,0)  # (แถว, คอลัมน์) here
CURRENT_DIRECTION =  0  # 0:North, 1:East, 2:South, 3:West here
=======
CURRENT_POSITION = (3,0)  # (แถว, คอลัมน์) here
CURRENT_DIRECTION =  1  # 0:North, 1:East, 2:South, 3:West here
>>>>>>> 3e7352e9
TARGET_DESTINATION =CURRENT_POSITION #(1, 0)#here

# --- Physical state for the robot ---
CURRENT_TARGET_YAW = 0.0
ROBOT_FACE = 1  # 1,3,5.. = X axis, 2,4,6.. = Y axis

# --- NEW: IMU Drift Compensation Parameters ---
IMU_COMPENSATION_START_NODE_COUNT = 7      # จำนวนโหนดขั้นต่ำก่อนเริ่มการชดเชย
IMU_COMPENSATION_NODE_INTERVAL = 15      # เพิ่มค่าชดเชยทุกๆ N โหนด
IMU_COMPENSATION_DEG_PER_INTERVAL = -1.0 # ค่าองศาที่ชดเชย (ลบเพื่อแก้การเบี้ยวขวา)
IMU_DRIFT_COMPENSATION_DEG = 0.0           # ตัวแปรเก็บค่าชดเชยปัจจุบัน

# --- Occupancy Grid Parameters ---
PROB_OCC_GIVEN_OCC = {'tof': 0.95, 'sharp': 0.90} # เพิ่ม 'sharp'
PROB_OCC_GIVEN_FREE = {'tof': 0.05, 'sharp': 0.10} # เพิ่ม 'sharp'

LOG_ODDS_OCC = {
    'tof': math.log(PROB_OCC_GIVEN_OCC['tof'] / (1 - PROB_OCC_GIVEN_OCC['tof'])),
    'sharp': math.log(PROB_OCC_GIVEN_OCC['sharp'] / (1 - PROB_OCC_GIVEN_OCC['sharp']))
}
LOG_ODDS_FREE = {
    'tof': math.log(PROB_OCC_GIVEN_FREE['tof'] / (1 - PROB_OCC_GIVEN_FREE['tof'])),
    'sharp': math.log(PROB_OCC_GIVEN_FREE['sharp'] / (1 - PROB_OCC_GIVEN_FREE['sharp']))
}

# --- Decision Thresholds ---
OCCUPANCY_THRESHOLD = 0.7
FREE_THRESHOLD = 0.3

# --- Visualization Configuration ---
MAP_FIGURE_SIZE = (6, 4)  # (width, height) ปรับได้ตามต้องการ

# --- NEW: Timestamp Logging ---
POSITION_LOG = []  # เก็บข้อมูลตำแหน่งและเวลา

# --- NEW: Resume Function Variables ---
RESUME_MODE = False  # ตัวแปรบอกว่าเป็นโหมด resume หรือไม่
DATA_FOLDER = r"F:\Coder\Year2-1\Robot_Module\Assignment\dude\James_path"  # โฟลเดอร์สำหรับเก็บไฟล์ JSON

def save_all_data(occupancy_map):
    """บันทึกข้อมูลทั้งหมด (Map, Timestamps, Objects) ลง JSON"""
    try:
        print("💾 Saving map and timestamp data...")
        
        # 1. บันทึกแผนที่พร้อม objects
        final_map_data = {'nodes': []}
        for r in range(occupancy_map.height):
            for c in range(occupancy_map.width):
                cell = occupancy_map.grid[r][c]
                cell_data = {
                    "coordinate": {"row": r, "col": c},
                    "probability": round(cell.get_node_probability(), 3),
                    "is_occupied": cell.is_node_occupied(),
                    "walls": {
                        "north": cell.walls['N'].is_occupied(),
                        "south": cell.walls['S'].is_occupied(),
                        "east": cell.walls['E'].is_occupied(),
                        "west": cell.walls['W'].is_occupied()
                    },
                    "wall_probabilities": {
                        "north": round(cell.walls['N'].get_probability(), 3),
                        "south": round(cell.walls['S'].get_probability(), 3),
                        "east": round(cell.walls['E'].get_probability(), 3),
                        "west": round(cell.walls['W'].get_probability(), 3)
                    },
                    "objects": cell.objects if hasattr(cell, 'objects') else []
                }
                final_map_data["nodes"].append(cell_data)

        map_file = os.path.join(DATA_FOLDER, "Mapping_Top.json")
        with open(map_file, "w") as f:
            json.dump(final_map_data, f, indent=2)
        print(f"✅ Final Hybrid Belief Map (with objects) saved to {map_file}")
        
        # 2. บันทึกข้อมูล timestamp และตำแหน่ง
        timestamp_data = {
            "session_info": {
                "start_time": POSITION_LOG[0]["iso_timestamp"] if POSITION_LOG else "N/A",
                "end_time": POSITION_LOG[-1]["iso_timestamp"] if POSITION_LOG else "N/A",
                "total_positions_logged": len(POSITION_LOG),
                "grid_size": f"{occupancy_map.height}x{occupancy_map.width}",
                "target_destination": list(TARGET_DESTINATION),
                "interrupted": not RESUME_MODE
            },
            "position_log": POSITION_LOG
        }
        
        timestamp_file = os.path.join(DATA_FOLDER, "Robot_Position_Timestamps.json")
        with open(timestamp_file, "w") as f:
            json.dump(timestamp_data, f, indent=2)
        print(f"✅ Robot position timestamps saved to {timestamp_file}")
        
        # 3. บันทึกข้อมูลวัตถุที่ตรวจจับได้ (รวบรวมจาก map)
        all_detected_objects = []
        for r in range(occupancy_map.height):
            for c in range(occupancy_map.width):
                cell = occupancy_map.grid[r][c]
                if hasattr(cell, 'objects') and cell.objects:
                    for obj in cell.objects:
                        obj_with_pos = obj.copy()
                        obj_with_pos['cell_position'] = {'row': r, 'col': c}
                        all_detected_objects.append(obj_with_pos)
        
        objects_data = {
            "session_info": {
                "total_objects_detected": len(all_detected_objects),
                "detection_timestamp": time.time(),
                "grid_size": f"{occupancy_map.height}x{occupancy_map.width}"
            },
            "detected_objects": all_detected_objects
        }
        
        objects_file = os.path.join(DATA_FOLDER, "Detected_Objects.json")
        with open(objects_file, "w") as f:
            json.dump(objects_data, f, indent=2)
        print(f"✅ Detected objects saved to {objects_file} (Total: {len(all_detected_objects)} objects)")
        
        return True
    except Exception as save_error:
        print(f"❌ Error saving data: {save_error}")
        traceback.print_exc()
        return False

# --- CAMERA HEALTH SHARED STATE ---
last_frame_received_ts = 0.0  # อัปเดตทุกครั้งที่ได้เฟรมจากกล้อง (capture thread)

def camera_is_healthy(timeout=3.0) -> bool:
    """
    ถือว่ากล้องพร้อมใช้งานเมื่อเชื่อมต่ออยู่และมีเฟรมล่าสุดในไม่กี่วินาทีนี้
    timeout: เวลาที่ยอมให้เฟรมล่าสุดเก่าได้ (default 3.0 วินาที)
    """
    try:
        # ใช้ตัวแปร global manager ที่ถูกประกาศตอน initialize
        if not manager.connected.is_set():
            return False
    except Exception:
        return False
    return (time.time() - last_frame_received_ts) <= timeout

def wait_for_camera_recovery(pause_label="Runtime"):
    """หยุดหุ่นและรอกล้องกลับมา ถ้าเกิน 30s จะสั่ง reconnect แล้วรอต่อ"""
    print(f"🛑 {pause_label}: Camera unhealthy → locking chassis and waiting...")
    try:
        movement_controller.chassis.drive_wheels(w1=0, w2=0, w3=0, w4=0)
    except Exception:
        pass
    wait_start = time.time()
    while not camera_is_healthy():
        if time.time() - wait_start > 30.0:
            print(f"⚠️ {pause_label}: Camera recovery timeout (30s). Forcing reconnect and continuing wait...")
            try:
                manager.drop_and_reconnect()
            except Exception:
                pass
            wait_start = time.time()
        time.sleep(0.2)
    print(f"✅ {pause_label}: Camera recovered. Resuming...")

# =============================================================================
# ===== OBJECT DETECTION CONFIGURATION =======================================
# =============================================================================

# Object Detection Parameters
TARGET_SHAPE = "Circle"
TARGET_COLOR = "Red"

# PID Parameters
PID_KP = -0.25
PID_KI = -0.01
PID_KD = -0.03
DERIV_LPF_ALPHA = 0.25

MAX_YAW_SPEED = 220
MAX_PITCH_SPEED = 180
I_CLAMP = 2000.0

PIX_ERR_DEADZONE = 6
LOCK_TOL_X = 8
LOCK_TOL_Y = 8
LOCK_STABLE_COUNT = 6

# Camera Configuration
FRAME_W, FRAME_H = 960, 540
VERTICAL_FOV_DEG = 54.0
PIXELS_PER_DEG_V = FRAME_H / VERTICAL_FOV_DEG

PITCH_BIAS_DEG = 2.0
PITCH_BIAS_PIX = +PITCH_BIAS_DEG * PIXELS_PER_DEG_V

# ROI Configuration
ROI_Y0, ROI_H0, ROI_X0, ROI_W0 = 264, 270, 10, 911
ROI_SHIFT_PER_DEG = 6.0
ROI_Y_MIN, ROI_Y_MAX = 0, FRAME_H - 10

# GPU Configuration
USE_GPU = False
try:
    if cv2.cuda.getCudaEnabledDeviceCount() > 0:
        print("✅ CUDA available, enabling GPU path")
        USE_GPU = True
    else:
        print("⚠️ CUDA not available, CPU path")
except Exception:
    print("⚠️ Skip CUDA check, CPU path")

# =============================================================================
# ===== SHARED VARIABLES & THREADING =========================================
# =============================================================================

# Object Detection Threading
frame_queue = queue.Queue(maxsize=1)
processed_output = {"details": []}
output_lock = threading.Lock()
stop_event = threading.Event()

# Gimbal angles
gimbal_angle_lock = threading.Lock()
gimbal_angles = (0.0, 0.0, 0.0, 0.0)

# Detection mode control
is_detecting_flag = {"v": False}  # Start with detection OFF
detection_timer = None
detection_start_time = None

# Object storage for map integration
detected_objects = []
object_lock = threading.Lock()

def sub_angle_cb(angle_info):
    global gimbal_angles
    with gimbal_angle_lock:
        gimbal_angles = tuple(angle_info)

# =============================================================================
# ===== HELPER FUNCTIONS ======================================================
# =============================================================================
def convert_adc_to_cm(adc_value):
    """Converts ADC value from Sharp sensor to centimeters."""
    if adc_value <= 0: return float('inf')
    # This formula is specific to the GP2Y0A21YK0F sensor.
    # You may need to re-calibrate for your specific sensor.
    return 30263 * (adc_value ** -1.352)

def calibrate_tof_value(raw_tof_value):
    """
    NEW: Converts raw ToF value (mm) to a calibrated distance in cm.
    From dude_kum.py.
    """
    try:
        if raw_tof_value is None or raw_tof_value <= 0:
            return float('inf')
        # The formula is: calibrated_cm = (slope * raw_mm) + y_intercept
        return (TOF_CALIBRATION_SLOPE * raw_tof_value) + TOF_CALIBRATION_Y_INTERCEPT
    except Exception:
        return float('inf')

def get_compensated_target_yaw():
    """
    NEW: Returns the current target yaw with the calculated IMU drift compensation.
    This function is now the single source of truth for the robot's target heading.
    """
    return CURRENT_TARGET_YAW + IMU_DRIFT_COMPENSATION_DEG

def log_position_timestamp(position, direction, action="arrived"):
    """
    NEW: บันทึก timestamp และตำแหน่งของหุ่นยนต์
    """
    global POSITION_LOG
    timestamp = time.time()
    direction_names = ['North', 'East', 'South', 'West']
    
    # แก้ไขการสร้าง ISO timestamp
    dt = time.gmtime(timestamp)
    microseconds = int((timestamp % 1) * 1000000)
    iso_timestamp = time.strftime("%Y-%m-%dT%H:%M:%S", dt) + f".{microseconds:06d}Z"
    
    log_entry = {
        "timestamp": timestamp,
        "iso_timestamp": iso_timestamp,
        "position": list(position),
        "direction": direction_names[direction],
        "action": action,
        "yaw_angle": CURRENT_TARGET_YAW,
        "imu_compensation": IMU_DRIFT_COMPENSATION_DEG
    }
    
    POSITION_LOG.append(log_entry)
    print(f"📍 [{action}] Position: {position}, Direction: {direction_names[direction]}, Time: {log_entry['iso_timestamp']}")

def check_for_resume_data():
    """
    NEW: ตรวจสอบว่ามีไฟล์ JSON สำหรับ resume หรือไม่
    """
    map_file = os.path.join(DATA_FOLDER, "Mapping_Top.json")
    timestamp_file = os.path.join(DATA_FOLDER, "Robot_Position_Timestamps.json")
    
    if os.path.exists(map_file) and os.path.exists(timestamp_file):
        return True
    return False

def load_resume_data():
    """
    NEW: โหลดข้อมูลจากไฟล์ JSON เพื่อ resume การทำงาน
    """
    global CURRENT_POSITION, CURRENT_DIRECTION, CURRENT_TARGET_YAW, ROBOT_FACE, IMU_DRIFT_COMPENSATION_DEG, POSITION_LOG, RESUME_MODE
    
    try:
        print("🔄 Loading resume data...")
        
        # โหลดข้อมูล timestamp
        timestamp_file = os.path.join(DATA_FOLDER, "Robot_Position_Timestamps.json")
        with open(timestamp_file, "r", encoding="utf-8") as f:
            timestamp_data = json.load(f)
        
        # ตั้งค่า global variables จากข้อมูล timestamp
        if timestamp_data["position_log"]:
            last_log = timestamp_data["position_log"][-1]
            CURRENT_POSITION = tuple(last_log["position"])
            CURRENT_TARGET_YAW = last_log["yaw_angle"]
            IMU_DRIFT_COMPENSATION_DEG = last_log["imu_compensation"]
            POSITION_LOG = timestamp_data["position_log"]
            
            # คำนวณ direction จาก yaw angle
            yaw = last_log["yaw_angle"]
            if -45 <= yaw <= 45:
                CURRENT_DIRECTION = 0  # North
                ROBOT_FACE = 1
            elif 45 < yaw <= 135:
                CURRENT_DIRECTION = 1  # East
                ROBOT_FACE = 2
            elif 135 < yaw or yaw <= -135:
                CURRENT_DIRECTION = 2  # South
                ROBOT_FACE = 3
            else:
                CURRENT_DIRECTION = 3  # West
                ROBOT_FACE = 4
        
        print(f"✅ Resume data loaded:")
        print(f"   Position: {CURRENT_POSITION}")
        print(f"   Direction: {['North', 'East', 'South', 'West'][CURRENT_DIRECTION]}")
        print(f"   Yaw: {CURRENT_TARGET_YAW:.1f}°")
        print(f"   IMU Compensation: {IMU_DRIFT_COMPENSATION_DEG:.1f}°")
        print(f"   Previous positions logged: {len(POSITION_LOG)}")
        
        RESUME_MODE = True
        return True
        
    except Exception as e:
        print(f"❌ Error loading resume data: {e}")
        return False

def create_occupancy_map_from_json():
    """
    NEW: สร้าง OccupancyGridMap จากไฟล์ JSON
    """
    try:
        map_file = os.path.join(DATA_FOLDER, "Mapping_Top.json")
        with open(map_file, "r", encoding="utf-8") as f:
            map_data = json.load(f)
        
        # หาขนาดของกริด
        max_row = max(node['coordinate']['row'] for node in map_data['nodes'])
        max_col = max(node['coordinate']['col'] for node in map_data['nodes'])
        width = max_col + 1
        height = max_row + 1
        
        # สร้าง OccupancyGridMap
        occupancy_map = OccupancyGridMap(width, height)
        
        # โหลดข้อมูลจาก JSON กลับเข้าไปใน occupancy_map
        for node_data in map_data['nodes']:
            r = node_data['coordinate']['row']
            c = node_data['coordinate']['col']
            cell = occupancy_map.grid[r][c]
            
            # โหลด node probability
            cell.log_odds_occupied = math.log(node_data['probability'] / (1 - node_data['probability'])) if node_data['probability'] != 0.5 else 0
            
            # โหลด wall probabilities
            walls = node_data['wall_probabilities']
            for direction, prob in walls.items():
                if direction == 'north':
                    cell.walls['N'].log_odds = math.log(prob / (1 - prob)) if prob != 0.5 else 0
                elif direction == 'south':
                    cell.walls['S'].log_odds = math.log(prob / (1 - prob)) if prob != 0.5 else 0
                elif direction == 'east':
                    cell.walls['E'].log_odds = math.log(prob / (1 - prob)) if prob != 0.5 else 0
                elif direction == 'west':
                    cell.walls['W'].log_odds = math.log(prob / (1 - prob)) if prob != 0.5 else 0
        
        print(f"✅ Occupancy map loaded from JSON ({width}x{height})")
        return occupancy_map
        
    except Exception as e:
        print(f"❌ Error loading occupancy map: {e}")
        return None

# =============================================================================
# ===== OBJECT DETECTION FUNCTIONS ==========================================
# =============================================================================

def apply_awb(bgr):
    """Apply automatic white balance"""
    if hasattr(cv2, "xphoto") and hasattr(cv2.xphoto, "createLearningBasedWB"):
        wb = cv2.xphoto.createLearningBasedWB()
        try:
            wb.setSaturationThreshold(0.99)
        except Exception:
            pass
        return wb.balanceWhite(bgr)
    return bgr

def night_enhance_pipeline_cpu(bgr):
    """Night enhancement pipeline"""
    return apply_awb(bgr)

class ObjectTracker:
    def __init__(self, use_gpu=False):
        self.use_gpu = use_gpu
        print(f"🖼️  ObjectTracker in {'GPU' if use_gpu else 'CPU'} mode")

    def _get_angle(self, pt1, pt2, pt0):
        dx1 = pt1[0] - pt0[0]; dy1 = pt1[1] - pt0[1]
        dx2 = pt2[0] - pt0[0]; dy2 = pt2[1] - pt0[1]
        dot = dx1*dx2 + dy1*dy2
        mag1 = (dx1*dx1 + dy1*dy1)**0.5
        mag2 = (dx2*dx2 + dy2*dy2)**0.5
        if mag1*mag2 == 0:
            return 0
        return math.degrees(math.acos(max(-1, min(1, dot/(mag1*mag2)))) )

    def get_raw_detections(self, frame):
        enhanced = cv2.GaussianBlur(night_enhance_pipeline_cpu(frame), (5,5), 0)
        hsv = cv2.cvtColor(enhanced, cv2.COLOR_BGR2HSV)

        ranges = {
            'Red': ([0,80,40],[10,255,255],[170,80,40],[180,255,255]),
            'Yellow': ([20,60,40],[35,255,255]),
            'Green': ([35,40,30],[85,255,255]),
            'Blue': ([90,40,30],[130,255,255])
        }
        masks = {}
        masks['Red'] = cv2.inRange(hsv, np.array(ranges['Red'][0]), np.array(ranges['Red'][1])) | \
                       cv2.inRange(hsv, np.array(ranges['Red'][2]), np.array(ranges['Red'][3]))
        for name in ['Yellow','Green','Blue']:
            masks[name] = cv2.inRange(hsv, np.array(ranges[name][0]), np.array(ranges[name][1]))

        combined = masks['Red'] | masks['Yellow'] | masks['Green'] | masks['Blue']
        kernel = np.ones((5,5), np.uint8)
        cleaned = cv2.morphologyEx(cv2.morphologyEx(combined, cv2.MORPH_OPEN, kernel), cv2.MORPH_CLOSE, kernel)

        contours,_ = cv2.findContours(cleaned, cv2.RETR_EXTERNAL, cv2.CHAIN_APPROX_SIMPLE)
        out = []
        H,W = frame.shape[:2]
        for cnt in contours:
            area = cv2.contourArea(cnt)
            if area < 1500: continue
            x,y,w,h = cv2.boundingRect(cnt)
            if w==0 or h==0: continue
            ar = w/float(h)
            if ar>4.0 or ar<0.25: continue
            hull = cv2.convexHull(cnt); ha = cv2.contourArea(hull)
            if ha==0: continue
            solidity = area/ha
            if solidity < 0.85: continue
            if x<=2 or y<=2 or x+w>=W-2 or y+h>=H-2: continue

            contour_mask = np.zeros((H,W), np.uint8)
            cv2.drawContours(contour_mask, [cnt], -1, 255, -1)
            max_mean, found = 0, "Unknown"
            for cname, m in masks.items():
                mv = cv2.mean(m, mask=contour_mask)[0]
                if mv > max_mean:
                    max_mean, found = mv, cname
            if max_mean <= 20: continue

            shape = "Uncertain"
            peri = cv2.arcLength(cnt, True)
            circ = (4*math.pi*area)/(peri*peri) if peri>0 else 0
            if circ > 0.82:
                shape = "Circle"
            else:
                approx = cv2.approxPolyDP(cnt, 0.04*peri, True)
                if len(approx)==4 and solidity>0.88:
                    pts=[tuple(p[0]) for p in approx]
                    angs=[self._get_angle(pts[(i-1)%4], pts[(i+1)%4], p) for i,p in enumerate(pts)]
                    if all(70<=a<=110 for a in angs):
                        _,(rw,rh),_ = cv2.minAreaRect(cnt)
                        if min(rw,rh)>0:
                            ar2 = max(rw,rh)/min(rw,rh)
                            if 0.88<=ar2<=1.12: shape="Square"
                            elif w>h: shape="Rectangle_H"
                            else: shape="Rectangle_V"
            out.append({"contour":cnt,"shape":shape,"color":found,"box":(x,y,w,h)})
        return out

# =============================================================================
# ===== INTEGRATED OBJECT DETECTION SYSTEM ===================================
# =============================================================================

class RMConnection:
    def __init__(self):
        self._lock = threading.Lock()
        self._robot = None
        self.connected = threading.Event()

    def connect(self):
        with self._lock:
            self._safe_close()
            print("🤖 Connecting to RoboMaster...")
            rb = robot.Robot()
            rb.initialize(conn_type="ap")
            rb.camera.start_video_stream(display=False, resolution=r_camera.STREAM_540P)
            # subscribe angles
            try:
                rb.gimbal.sub_angle(freq=50, callback=sub_angle_cb)
            except Exception as e:
                print("Gimbal sub_angle error:", e)
            self._robot = rb
            self.connected.set()
            print("✅ RoboMaster connected & camera streaming")

            # recenter gimbal on start
            try:
                rb.gimbal.recenter(pitch_speed=200, yaw_speed=200).wait_for_completed()
            except Exception as e:
                print("Recenter error:", e)

    def _safe_close(self):
        if self._robot is not None:
            try:
                try: self._robot.camera.stop_video_stream()
                except Exception: pass
                try:
                    try: self._robot.gimbal.unsub_angle()
                    except Exception: pass
                except Exception: pass
                try: self._robot.close()
                except Exception: pass
            finally:
                self._robot = None
                self.connected.clear()
                print("🔌 Connection closed")

    def drop_and_reconnect(self):
        with self._lock:
            self._safe_close()

    def get_camera(self):
        with self._lock:
            return None if self._robot is None else self._robot.camera

    def get_gimbal(self):
        with self._lock:
            return None if self._robot is None else self._robot.gimbal

    def get_blaster(self):
        with self._lock:
            return None if self._robot is None else self._robot.blaster

    def close(self):
        with self._lock:
            self._safe_close()

def reconnector_thread(manager: RMConnection):
    backoff = 1.0
    while not stop_event.is_set():
        if not manager.connected.is_set():
            try:
                manager.connect()
                backoff = 1.0
            except Exception as e:
                print(f"♻️ Reconnect failed: {e} (retry in {backoff:.1f}s)")
                time.sleep(backoff)
                backoff = min(backoff*1.6, 8.0)
                continue
        time.sleep(0.2)

def capture_thread_func(manager: RMConnection, q: queue.Queue):
    print("🚀 Capture thread started")
    fail = 0
    frame_count = 0
    last_success_time = time.time()
    
    while not stop_event.is_set():
        if not manager.connected.is_set():
            time.sleep(0.1)
            continue
            
        cam = manager.get_camera()
        if cam is None:
            time.sleep(0.1)
            continue
            
        try:
            frame = cam.read_cv2_image(timeout=1.5)
            if frame is not None and frame.size > 0:
                # Clear queue if it's full to prevent memory buildup
                if q.full():
                    try: 
                        q.get_nowait()
                    except queue.Empty: 
                        pass
                
                q.put(frame)
                # mark last healthy frame timestamp
                try:
                    global last_frame_received_ts
                    last_frame_received_ts = time.time()
                except Exception:
                    pass
                frame_count += 1
                last_success_time = time.time()
                fail = 0
            else:
                fail += 1
                
        except Exception as e:
            print(f"⚠️ Camera read error: {e}")
            fail += 1

        # Tolerant reconnection policy (match fire_target.py behavior)
        if fail >= 30:
            print("⚠️ Too many camera errors → drop & reconnect")
            manager.drop_and_reconnect()
            # Clear queue to prevent memory buildup
            try:
                while True: 
                    q.get_nowait()
            except queue.Empty:
                pass
            fail = 0
            # Short sleep to allow reconnect path to proceed
            time.sleep(0.2)
            
        # Tight loop for responsiveness (as in fire_target)
        time.sleep(0.005)
    print("🛑 Capture thread stopped")

def processing_thread_func(tracker: ObjectTracker, q: queue.Queue,
                           target_shape, target_color,
                           roi_state,
                           is_detecting_func):
    global processed_output
    print("🧠 Processing thread started.")
    processing_count = 0
    last_cleanup_time = time.time()

    while not stop_event.is_set():
        if not is_detecting_func():
            time.sleep(0.2)  # Increased sleep when not detecting
            continue
            
        try:
            frame_to_process = q.get(timeout=0.3)  # Reduced timeout
            processing_count += 1

            # เลื่อน ROI ตาม pitch ปัจจุบัน
            with gimbal_angle_lock:
                pitch_deg = gimbal_angles[0]
            roi_y_dynamic = int(ROI_Y0 - (max(0.0, -pitch_deg) * ROI_SHIFT_PER_DEG))
            roi_y_dynamic = max(ROI_Y_MIN, min(ROI_Y_MAX, roi_y_dynamic))

            ROI_X, ROI_W = roi_state["x"], roi_state["w"]
            ROI_H = roi_state["h"]
            roi_state["y"] = roi_y_dynamic

            roi_frame = frame_to_process[roi_y_dynamic:roi_y_dynamic+ROI_H, ROI_X:ROI_X+ROI_W]
            detections = tracker.get_raw_detections(roi_frame)

            detailed_results = []
            divider1 = int(ROI_W*0.33)
            divider2 = int(ROI_W*0.66)

            object_id_counter = 1
            for d in detections:
                shape, color, (x,y,w,h) = d['shape'], d['color'], d['box']
                endx = x+w
                zone = "Center"
                if endx < divider1: zone = "Left"
                elif x >= divider2: zone = "Right"
                is_target = (shape == target_shape and color == target_color)

                detailed_results.append({
                    "id": object_id_counter,
                    "color": color,
                    "shape": shape,
                    "zone": zone,
                    "is_target": is_target,
                    "box": (x,y,w,h)
                })
                object_id_counter += 1

            with output_lock:
                processed_output = {"details": detailed_results}
            
            # Periodic cleanup to prevent memory buildup
            if time.time() - last_cleanup_time > 30.0:  # Every 30 seconds
                processing_count = 0
                last_cleanup_time = time.time()
                # Force garbage collection
                import gc
                gc.collect()

        except queue.Empty:
            time.sleep(0.1)  # Sleep when no frames to process
            continue
        except Exception as e:
            print(f"⚠️ Processing error: {e}")
            time.sleep(0.1)  # Increased sleep on error
            # Clear queue to prevent buildup
            try:
                while True: 
                    q.get_nowait()
            except queue.Empty:
                pass

    print("🛑 Processing thread stopped.")

def start_detection_mode():
    """Start detection mode for 1 second"""
    global is_detecting_flag, detection_start_time
    is_detecting_flag["v"] = True
    detection_start_time = time.time()
    print("🔍 Detection mode activated for 1 second")

def stop_detection_mode():
    """Stop detection mode"""
    global is_detecting_flag
    is_detecting_flag["v"] = False
    print("🔍 Detection mode deactivated")

def check_detection_timer():
    """Check if detection mode should be stopped after 1 second"""
    global is_detecting_flag, detection_start_time
    if is_detecting_flag["v"] and detection_start_time is not None:
        if time.time() - detection_start_time >= 1.0:
            stop_detection_mode()
            return True
    return False

def save_detected_objects_to_map(occupancy_map):
    """Save detected objects to map with position details in the next cell"""
    global processed_output, CURRENT_POSITION, CURRENT_DIRECTION
    
    with output_lock:
        objects = processed_output["details"]
    
    if objects:
        # Calculate next node position (where robot will move to)
        dir_vectors = [(-1, 0), (0, 1), (1, 0), (0, -1)]  # N, E, S, W
        next_r, next_c = CURRENT_POSITION[0] + dir_vectors[CURRENT_DIRECTION][0], CURRENT_POSITION[1] + dir_vectors[CURRENT_DIRECTION][1]
        
        # Adjust object zones based on robot's facing direction
        adjusted_objects = []
        for obj in objects:
            adjusted_obj = obj.copy()
            
            # เพิ่มข้อมูลว่า object นี้เจอที่โหนดไหน
            adjusted_obj['detected_from_node'] = list(CURRENT_POSITION)
            
            # Adjust zone based on robot's facing direction
            # If robot faces East and sees object in Right zone, 
            # the object is actually in the Left zone of the next cell
            if CURRENT_DIRECTION == 1:  # Facing East
                if obj['zone'] == 'Right':
                    adjusted_obj['zone'] = 'Left'
                elif obj['zone'] == 'Left':
                    adjusted_obj['zone'] = 'Right'
            elif CURRENT_DIRECTION == 3:  # Facing West
                if obj['zone'] == 'Right':
                    adjusted_obj['zone'] = 'Left'
                elif obj['zone'] == 'Left':
                    adjusted_obj['zone'] = 'Right'
            elif CURRENT_DIRECTION == 0:  # Facing North
                if obj['zone'] == 'Right':
                    adjusted_obj['zone'] = 'Left'
                elif obj['zone'] == 'Left':
                    adjusted_obj['zone'] = 'Right'
            elif CURRENT_DIRECTION == 2:  # Facing South
                if obj['zone'] == 'Right':
                    adjusted_obj['zone'] = 'Left'
                elif obj['zone'] == 'Left':
                    adjusted_obj['zone'] = 'Right'
            
            adjusted_objects.append(adjusted_obj)
        
        # Save adjusted objects to map at the next position
        occupancy_map.save_objects_to_map(adjusted_objects, (next_r, next_c), CURRENT_DIRECTION)
        
        # Also save to global detected_objects
        with object_lock:
            detected_objects.extend(adjusted_objects)
        
        print(f"✅ Saved {len(adjusted_objects)} objects to map at next position ({next_r}, {next_c})")
        
        # Print detailed object information with zone positioning
        for obj in adjusted_objects:
            zone_info = f"in {obj['zone']} zone"
            if obj['zone'] == 'Left':
                zone_info += " (attached to left wall)"
            elif obj['zone'] == 'Right':
                zone_info += " (attached to right wall)"
            elif obj['zone'] == 'Center':
                zone_info += " (in center of cell)"
            
            detected_from_info = f"detected from ({obj['detected_from_node'][0]},{obj['detected_from_node'][1]})" if obj['detected_from_node'] else "detected from unknown"
            print(f"   📦 Object: {obj['color']} {obj['shape']} {zone_info} {detected_from_info} {'(TARGET!)' if obj['is_target'] else ''}")
    else:
        print("📭 No objects detected")

# =============================================================================
# ===== OCCUPANCY GRID MAP & VISUALIZATION (from map_suay.py) =================
# =============================================================================

class WallBelief:
    """Class to manage the belief of a 'wall'."""
    def __init__(self):
        self.log_odds = 0.0

    def update(self, is_occupied_reading, sensor_type):
        if is_occupied_reading:
            self.log_odds += LOG_ODDS_OCC[sensor_type]
        else:
            self.log_odds += LOG_ODDS_FREE[sensor_type]
        self.log_odds = max(min(self.log_odds, 10), -10)

    def get_probability(self):
        return 1.0 - 1.0 / (1.0 + math.exp(self.log_odds))

    def is_occupied(self):
        return self.get_probability() > OCCUPANCY_THRESHOLD

class OGMCell:
    """Class for a cell that stores beliefs about 'space' and 'walls'."""
    def __init__(self):
        self.log_odds_occupied = 0.0
        self.walls = {'N': None, 'E': None, 'S': None, 'W': None}

    def get_node_probability(self):
        return 1.0 - 1.0 / (1.0 + math.exp(self.log_odds_occupied))

    def is_node_occupied(self):
        return self.get_node_probability() > OCCUPANCY_THRESHOLD

class OccupancyGridMap:
    def __init__(self, width, height):
        self.width = width
        self.height = height
        self.grid = [[OGMCell() for _ in range(width)] for _ in range(height)]
        self._link_walls()

    def _link_walls(self):
        for r in range(self.height):
            for c in range(self.width):
                if self.grid[r][c].walls['N'] is None:
                    wall = WallBelief()
                    self.grid[r][c].walls['N'] = wall
                    if r > 0: self.grid[r-1][c].walls['S'] = wall
                if self.grid[r][c].walls['W'] is None:
                    wall = WallBelief()
                    self.grid[r][c].walls['W'] = wall
                    if c > 0: self.grid[r][c-1].walls['E'] = wall
                if self.grid[r][c].walls['S'] is None:
                    self.grid[r][c].walls['S'] = WallBelief()
                if self.grid[r][c].walls['E'] is None:
                    self.grid[r][c].walls['E'] = WallBelief()

    def update_wall(self, r, c, direction_char, is_occupied_reading, sensor_type):
        if 0 <= r < self.height and 0 <= c < self.width:
            wall = self.grid[r][c].walls.get(direction_char)
            if wall:
                wall.update(is_occupied_reading, sensor_type)

    def update_node(self, r, c, is_occupied_reading, sensor_type='tof'):
        if 0 <= r < self.height and 0 <= c < self.width:
            if is_occupied_reading:
                self.grid[r][c].log_odds_occupied += LOG_ODDS_OCC[sensor_type]
            else:
                self.grid[r][c].log_odds_occupied += LOG_ODDS_FREE[sensor_type]

    def is_path_clear(self, r1, c1, r2, c2):
        dr, dc = r2 - r1, c2 - c1
        if abs(dr) + abs(dc) != 1: return False
        if dr == -1: wall_char = 'N'
        elif dr == 1: wall_char = 'S'
        elif dc == 1: wall_char = 'E'
        elif dc == -1: wall_char = 'W'
        else: return False
        wall = self.grid[r1][c1].walls.get(wall_char)
        if wall and wall.is_occupied(): return False
        if 0 <= r2 < self.height and 0 <= c2 < self.width:
            if self.grid[r2][c2].is_node_occupied(): return False
        else: return False
        return True

    def save_objects_to_map(self, objects, position, direction):
        """Save detected objects to the map at specified position"""
        r, c = position
        if 0 <= r < self.height and 0 <= c < self.width:
            # Add objects to the cell
            if not hasattr(self.grid[r][c], 'objects'):
                self.grid[r][c].objects = []
            
            # Add each object with zone information
            for obj in objects:
                obj_data = {
                    'color': obj.get('color', 'unknown'),
                    'shape': obj.get('shape', 'unknown'),
                    'zone': obj.get('zone', 'unknown'),
                    'is_target': obj.get('is_target', False),
                    'timestamp': time.time(),
                    'detected_from_node': obj.get('detected_from_node', [])
                }
                self.grid[r][c].objects.append(obj_data)
            
            print(f"📦 Saved {len(objects)} objects to cell ({r}, {c})")

class RealTimeVisualizer:
    def __init__(self, grid_size, target_dest=None):
        self.grid_size = grid_size
        self.target_dest = target_dest
        plt.ion()
        self.fig, self.ax = plt.subplots(figsize=MAP_FIGURE_SIZE)
        self.colors = {"robot": "#0000FF", "target": "#FFD700", "path": "#FFFF00", "wall": "#000000", "wall_prob": "#000080"}
        self.obj_color_map = {'Red': '#FF0000', 'Green': '#00FF00', 'Blue': '#0080FF', 'Yellow': '#FFFF00', 'Unknown': '#808080'}
        # เพิ่มตัวควบคุมความถี่การวาดกราฟ
        self.update_counter = 0
        self.update_interval = 3  # อัปเดตทุก 3 โหนด

    def update_plot(self, occupancy_map, robot_pos, path=None):
        # เพิ่มตัวนับและข้ามการวาดบางครั้ง
        self.update_counter += 1
        if self.update_counter % self.update_interval != 0:
            # วาดเฉพาะหุ่นยนต์และเส้นทาง
            self.ax.clear()
            self.ax.set_title("Real-time Hybrid Belief Map (Nodes & Walls)")
            self.ax.set_xticks([]); self.ax.set_yticks([])
            self.ax.set_xlim(-0.5, self.grid_size - 0.5)
            self.ax.set_ylim(self.grid_size - 0.5, -0.5)
            # วาดเฉพาะกริดพื้นฐาน
            for r in range(self.grid_size):
                for c in range(self.grid_size):
                    prob = occupancy_map.grid[r][c].get_node_probability()
                    if prob > OCCUPANCY_THRESHOLD: color = '#8B0000'
                    elif prob < FREE_THRESHOLD: color = '#D3D3D3'
                    else: color = '#90EE90'
                    self.ax.add_patch(plt.Rectangle((c - 0.5, r - 0.5), 1, 1, facecolor=color, edgecolor='k', lw=0.5))
                    # ไม่แสดงตัวเลขความน่าจะเป็นเพื่อประหยัดเวลา
            # วาดหุ่นยนต์และเส้นทาง
            self.ax.plot(robot_pos[1], robot_pos[0], 'o', color=self.colors['robot'], markersize=12, markeredgecolor='white', markeredgewidth=2)
            if path: self.ax.plot([p[1] for p in path], [p[0] for p in path], color=self.colors['path'], linewidth=3, alpha=0.7)
            plt.draw(); plt.pause(0.01)
            return
        
        # วาดเต็มรูปแบบทุก 3 โหนด
        self.ax.clear()
        self.ax.set_title("Real-time Hybrid Belief Map (Nodes & Walls)")
        self.ax.set_xticks([]); self.ax.set_yticks([])
        self.ax.set_xlim(-0.5, self.grid_size - 0.5)
        self.ax.set_ylim(self.grid_size - 0.5, -0.5)
        for r in range(self.grid_size):
            for c in range(self.grid_size):
                prob = occupancy_map.grid[r][c].get_node_probability()
                if prob > OCCUPANCY_THRESHOLD: color = '#8B0000'
                elif prob < FREE_THRESHOLD: color = '#D3D3D3'
                else: color = '#90EE90'
                self.ax.add_patch(plt.Rectangle((c - 0.5, r - 0.5), 1, 1, facecolor=color, edgecolor='k', lw=0.5))
                # แสดงตัวเลขเฉพาะเซลล์ที่สำคัญ
                if abs(prob - 0.5) > 0.1:  # เฉพาะเซลล์ที่มีความน่าจะเป็นชัดเจน
                    self.ax.text(c, r, f"{prob:.2f}", ha="center", va="center", color="black", fontsize=8)
        for r in range(self.grid_size):
            for c in range(self.grid_size):
                cell = occupancy_map.grid[r][c]
                prob_n = cell.walls['N'].get_probability()
                if abs(prob_n - 0.5) > 0.01: self.ax.text(c, r - 0.5, f"{prob_n:.2f}", ha="center", va="center", color=self.colors['wall_prob'], fontsize=6, bbox=dict(facecolor='white', alpha=0.7, boxstyle='round,pad=0.1', edgecolor='none'))
                prob_w = cell.walls['W'].get_probability()
                if abs(prob_w - 0.5) > 0.01: self.ax.text(c - 0.5, r, f"{prob_w:.2f}", ha="center", va="center", color=self.colors['wall_prob'], fontsize=6, rotation=90, bbox=dict(facecolor='white', alpha=0.7, boxstyle='round,pad=0.1', edgecolor='none'))
        for c in range(self.grid_size):
            r_edge = self.grid_size - 1
            prob_s = occupancy_map.grid[r_edge][c].walls['S'].get_probability()
            if abs(prob_s - 0.5) > 0.01: self.ax.text(c, r_edge + 0.5, f"{prob_s:.2f}", ha="center", va="center", color=self.colors['wall_prob'], fontsize=6, bbox=dict(facecolor='white', alpha=0.7, boxstyle='round,pad=0.1', edgecolor='none'))
        for r in range(self.grid_size):
            c_edge = self.grid_size - 1
            prob_e = occupancy_map.grid[r][c_edge].walls['E'].get_probability()
            if abs(prob_e - 0.5) > 0.01: self.ax.text(c_edge + 0.5, r, f"{prob_e:.2f}", ha="center", va="center", color=self.colors['wall_prob'], fontsize=6, rotation=90, bbox=dict(facecolor='white', alpha=0.7, boxstyle='round,pad=0.1', edgecolor='none'))
        for r in range(self.grid_size):
            for c in range(self.grid_size):
                cell = occupancy_map.grid[r][c]
                if cell.walls['N'].is_occupied(): self.ax.plot([c - 0.5, c + 0.5], [r - 0.5, r - 0.5], color=self.colors['wall'], linewidth=4)
                
                # Display objects in the cell
                if hasattr(cell, 'objects') and cell.objects:
                    for i, obj in enumerate(cell.objects):
                        # Position objects in different zones
                        if obj['zone'] == 'Left':
                            obj_x, obj_y = c - 0.3, r
                        elif obj['zone'] == 'Right':
                            obj_x, obj_y = c + 0.3, r
                        elif obj['zone'] == 'Center':
                            obj_x, obj_y = c, r
                        else:
                            obj_x, obj_y = c, r
                        
                        # Shape-based marker
                        shape = obj.get('shape', 'Uncertain')
                        if shape == 'Circle':
                            marker = 'o'
                        elif shape == 'Square':
                            marker = 's'
                        elif 'Rectangle' in shape:
                            marker = 's'
                        else:
                            marker = 'D'  # Diamond for uncertain
                        
                        # Color based on detected color
                        obj_color = obj.get('color', 'Unknown')
                        color = self.obj_color_map.get(obj_color, '#808080')
                        
                        # Highlight target with red border
                        edge_color = '#FF0000' if obj.get('is_target', False) else 'black'
                        edge_width = 3 if obj.get('is_target', False) else 1
                        
                        self.ax.scatter(obj_x, obj_y, c=color, marker=marker, s=120, edgecolors=edge_color, linewidth=edge_width)
                        
                        # Display ID below the marker
                        obj_id = obj.get('id', '?')
                        self.ax.text(obj_x, obj_y + 0.35, f"ID:{obj_id}", ha="center", va="top", fontsize=7, 
                                    fontweight='bold', bbox=dict(facecolor='white', alpha=0.8, boxstyle='round,pad=0.2', edgecolor='none'))
                if cell.walls['W'].is_occupied(): self.ax.plot([c - 0.5, c - 0.5], [r - 0.5, r + 0.5], color=self.colors['wall'], linewidth=4)
                if r == self.grid_size - 1 and cell.walls['S'].is_occupied(): self.ax.plot([c - 0.5, c + 0.5], [r + 0.5, r + 0.5], color=self.colors['wall'], linewidth=4)
                if c == self.grid_size - 1 and cell.walls['E'].is_occupied(): self.ax.plot([c + 0.5, c + 0.5], [r - 0.5, r + 0.5], color=self.colors['wall'], linewidth=4)
        if self.target_dest:
            r_t, c_t = self.target_dest
            self.ax.add_patch(plt.Rectangle((c_t - 0.5, r_t - 0.5), 1, 1, facecolor=self.colors['target'], edgecolor='k', lw=2, alpha=0.8))
        if path:
            for r_p, c_p in path: self.ax.add_patch(plt.Rectangle((c_p - 0.5, r_p - 0.5), 1, 1, facecolor=self.colors['path'], edgecolor='k', lw=0.5, alpha=0.7))
        if robot_pos:
            r_r, c_r = robot_pos
            self.ax.add_patch(plt.Rectangle((c_r - 0.5, r_r - 0.5), 1, 1, facecolor=self.colors['robot'], edgecolor='k', lw=2))
        
        # Collect all detected objects with their details
        all_objects = []
        for r in range(self.grid_size):
            for c in range(self.grid_size):
                cell = occupancy_map.grid[r][c]
                if hasattr(cell, 'objects') and cell.objects:
                    for obj in cell.objects:
                        all_objects.append({
                            'id': obj.get('id', '?'),
                            'color': obj.get('color', 'Unknown'),
                            'shape': obj.get('shape', 'Uncertain'),
                            'zone': obj.get('zone', 'Center'),
                            'position': f"({r},{c})",
                            'is_target': obj.get('is_target', False),
                            'detected_from_node': obj.get('detected_from_node', [])
                        })
        
        # Display object details on the right side
        display_objects = (self.update_counter % self.update_interval == 0)  # แสดงเฉพาะทุก 3 โหนด
        if display_objects:
            # จำกัดจำนวนวัตถุที่แสดง (เฉพาะ 10 อันแรก)
            limited_objects = all_objects[:10]
            details_text = "=== DETECTED OBJECTS ===\n\n"
            for obj in sorted(limited_objects, key=lambda x: x['id']):
                target_mark = " ⭐TARGET" if obj['is_target'] else ""
                detected_from = f"detected from ({obj['detected_from_node'][0]},{obj['detected_from_node'][1]})" if obj['detected_from_node'] else "detected from unknown"
                details_text += f"ID {obj['id']}: {obj['color']} {obj['shape']}\n"
                details_text += f"  @ {obj['position']} [{obj['zone']}] {detected_from}{target_mark}\n\n"
            if len(all_objects) > 10:
                details_text += f"... and {len(all_objects) - 10} more objects"
            
            # Add text box on the right side
            self.fig.text(0.78, 0.5, details_text, fontsize=9, family='monospace',
                         verticalalignment='center', bbox=dict(boxstyle='round', facecolor='wheat', alpha=0.9))
        
        legend_elements = [ 
            plt.Rectangle((0,0),1,1, facecolor='#8B0000', label=f'Node Occupied (P>{OCCUPANCY_THRESHOLD})'), 
            plt.Rectangle((0,0),1,1, facecolor='#90EE90', label=f'Node Unknown'), 
            plt.Rectangle((0,0),1,1, facecolor='#D3D3D3', label=f'Node Free (P<{FREE_THRESHOLD})'), 
            plt.Line2D([0], [0], color=self.colors['wall'], lw=4, label='Wall Occupied'), 
            plt.Rectangle((0,0),1,1, facecolor=self.colors['robot'], label='Robot'), 
            plt.Rectangle((0,0),1,1, facecolor=self.colors['target'], label='Target') 
        ]
        self.ax.legend(handles=legend_elements, loc='upper right', bbox_to_anchor=(1.0, 1.0), fontsize=8)
        self.fig.tight_layout(rect=[0, 0, 0.75, 1])
        self.fig.canvas.draw(); self.fig.canvas.flush_events(); plt.pause(0.01)

# =============================================================================
# ===== CORE ROBOT CONTROL CLASSES ============================================
# =============================================================================
class AttitudeHandler:
    def __init__(self):
        self.current_yaw, self.yaw_tolerance, self.is_monitoring = 0.0, 3.0, False
    def attitude_handler(self, attitude_info):
        if self.is_monitoring: self.current_yaw = attitude_info[0]
    def start_monitoring(self, chassis):
        self.is_monitoring = True; chassis.sub_attitude(freq=20, callback=self.attitude_handler)
    def stop_monitoring(self, chassis):
        self.is_monitoring = False;
        try: chassis.unsub_attitude()
        except Exception: pass
    def normalize_angle(self, angle):
        while angle > 180: angle -= 360
        while angle <= -180: angle += 360
        return angle
    def correct_yaw_to_target(self, chassis, target_yaw=0.0):
        normalized_target = self.normalize_angle(target_yaw); time.sleep(0.05)
        robot_rotation = -self.normalize_angle(normalized_target - self.current_yaw)
        print(f"\n🔧 Correcting Yaw: {self.current_yaw:.1f}° -> {target_yaw:.1f}°. Rotating: {robot_rotation:.1f}°")
        if abs(robot_rotation) > self.yaw_tolerance:
            chassis.move(x=0, y=0, z=robot_rotation, z_speed=60).wait_for_completed(timeout=1)
            time.sleep(0.05)
        final_error = abs(self.normalize_angle(normalized_target - self.current_yaw))
        if final_error <= self.yaw_tolerance: print(f"✅ Yaw Correction Success: {self.current_yaw:.1f}°"); return True
        print(f"⚠️ First attempt incomplete. Current: {self.current_yaw:.1f}°. Fine-tuning...")
        remaining_rotation = -self.normalize_angle(normalized_target - self.current_yaw)
        if abs(remaining_rotation) > 0.5 and abs(remaining_rotation) < 20:
            chassis.move(x=0, y=0, z=remaining_rotation, z_speed=40).wait_for_completed(timeout=2)
            time.sleep(0.1)
        final_error = abs(self.normalize_angle(normalized_target - self.current_yaw))
        if final_error <= self.yaw_tolerance: print(f"✅ Yaw Fine-tuning Success: {self.current_yaw:.1f}°"); return True
        else: print(f"🔥🔥 Yaw Correction FAILED. Final Yaw: {self.current_yaw:.1f}°"); return False

class PID:
    def __init__(self, Kp, Ki, Kd, setpoint=0):
        self.Kp, self.Ki, self.Kd, self.setpoint = Kp, Ki, Kd, setpoint
        self.prev_error, self.integral, self.integral_max = 0, 0, 1.0
    def compute(self, current, dt):
        error = self.setpoint - current
        self.integral += error * dt; self.integral = max(min(self.integral, self.integral_max), -self.integral_max)
        derivative = (error - self.prev_error) / dt if dt > 0 else 0
        output = self.Kp * error + self.Ki * self.integral + self.Kd * derivative
        self.prev_error = error; return output

class MovementController:
    def __init__(self, chassis):
        self.chassis = chassis
        self.current_x_pos, self.current_y_pos = 0.0, 0.0
        self.chassis.sub_position(freq=20, callback=self.position_handler)
    def position_handler(self, position_info):
        self.current_x_pos, self.current_y_pos = position_info[0], position_info[1]

    def _calculate_yaw_correction(self, attitude_handler, target_yaw):
        KP_YAW = 0.8; MAX_YAW_SPEED = 25
        yaw_error = attitude_handler.normalize_angle(target_yaw - attitude_handler.current_yaw)
        speed = KP_YAW * yaw_error
        return max(min(speed, MAX_YAW_SPEED), -MAX_YAW_SPEED)

    def move_forward_one_grid(self, axis, attitude_handler):
        attitude_handler.correct_yaw_to_target(self.chassis, get_compensated_target_yaw()) # MODIFIED
        target_distance = 0.6
        pid = PID(Kp=0.5, Ki=0.1, Kd=25, setpoint=target_distance)
        start_time, last_time = time.time(), time.time()
        start_position = self.current_x_pos if axis == 'x' else self.current_y_pos
        print(f"🚀 Moving FORWARD 0.6m, monitoring GLOBAL AXIS '{axis}'")
        while time.time() - start_time < 3.5: # Increased timeout
            now = time.time(); dt = now - last_time; last_time = now
            current_position = self.current_x_pos if axis == 'x' else self.current_y_pos
            relative_position = abs(current_position - start_position)
            if abs(relative_position - target_distance) < 0.03:
                print("\n✅ Move complete!"); break
            output = pid.compute(relative_position, dt)
            ramp_multiplier = min(1.0, 0.1 + ((now - start_time) / 1.0) * 0.9)
            speed = max(-1.0, min(1.0, output * ramp_multiplier))
            yaw_correction = self._calculate_yaw_correction(attitude_handler, get_compensated_target_yaw()) # MODIFIED
            self.chassis.drive_speed(x=speed, y=0, z=yaw_correction, timeout=1)
            print(f"Moving... Dist: {relative_position:.3f}/{target_distance:.2f} m", end='\r')
        self.chassis.drive_wheels(w1=0, w2=0, w3=0, w4=0); time.sleep(0.5)

    def adjust_position_to_wall(self, sensor_adaptor, attitude_handler, side, sensor_config, target_distance_cm, direction_multiplier):
        compensated_yaw = get_compensated_target_yaw() # MODIFIED
        print(f"\n--- Adjusting {side} Side (Yaw locked at {compensated_yaw:.2f}°) ---") # MODIFIED
        print(f"   -> Config: ID={sensor_config['sharp_id']}, Port={sensor_config['sharp_port']}, Target={target_distance_cm}cm")
        TOLERANCE_CM, MAX_EXEC_TIME, KP_SLIDE, MAX_SLIDE_SPEED = 0.8, 4, 0.045, 0.18
        start_time = time.time()
        # Reset PID controller by stopping briefly
        self.chassis.drive_wheels(w1=0, w2=0, w3=0, w4=0)
        time.sleep(0.05)
        while time.time() - start_time < MAX_EXEC_TIME:
            adc_val = sensor_adaptor.get_adc(id=sensor_config["sharp_id"], port=sensor_config["sharp_port"])
            current_dist = convert_adc_to_cm(adc_val)
            dist_error = target_distance_cm - current_dist
            if abs(dist_error) <= TOLERANCE_CM:
                print(f"\n[{side}] Target distance reached! Final distance: {current_dist:.2f} cm")
                break
            slide_speed = max(min(direction_multiplier * KP_SLIDE * dist_error, MAX_SLIDE_SPEED), -MAX_SLIDE_SPEED)
            yaw_correction = self._calculate_yaw_correction(attitude_handler, compensated_yaw) # MODIFIED
            self.chassis.drive_speed(x=0, y=slide_speed, z=yaw_correction)
            print(f"Adjusting {side}... Current: {current_dist:5.2f}cm, Target: {target_distance_cm:4.1f}cm, Error: {dist_error:5.2f}cm, Speed: {slide_speed:5.3f}", end='\r')
            time.sleep(0.02)
        else:
            print(f"\n[{side}] Movement timed out!")
        self.chassis.drive_wheels(w1=0, w2=0, w3=0, w4=0)
        time.sleep(0.1)

    def center_in_node_with_tof(self, scanner, attitude_handler, target_cm=19, tol_cm=1.0, max_adjust_time=6.0):
        """
        REVISED: Now respects the global activity lock from the scanner.
        It will not run if a side-scan operation is in progress.
        """
        # [CRITICAL] Guard Clause to respect the global lock
        if scanner.is_performing_full_scan:
            print("[ToF Centering] SKIPPED: A critical side-scan is in progress.")
            return

        print("\n--- Stage: Centering in Node with ToF ---")
        time.sleep(0.1)
        tof_dist = scanner.last_tof_distance_cm
        if tof_dist is None or math.isinf(tof_dist):
            print("[ToF] ❌ No valid ToF data available. Skipping centering.")
            return
        print(f"[ToF] Initial front distance: {tof_dist:.2f} cm")
        if tof_dist >= 50:
            print("[ToF] Distance >= 50cm, likely in an open space. Skipping centering.")
            return
        direction = 0
        if tof_dist > target_cm + tol_cm:
            print("[ToF] Too far from front wall. Moving forward...")
            direction = abs(TOF_ADJUST_SPEED)
        elif tof_dist < 22:
            print("[ToF] Too close to front wall. Moving backward...")
            direction = -abs(TOF_ADJUST_SPEED)
        else:
            print("[ToF] In range (22cm - target), but not centered. Moving forward...")
            direction = abs(TOF_ADJUST_SPEED)
        if direction == 0:
            print(f"[ToF] Already centered within tolerance ({tof_dist:.2f} cm). Skipping.")
            return
        start_time = time.time()
        compensated_yaw = get_compensated_target_yaw() # MODIFIED
        while time.time() - start_time < max_adjust_time:
            yaw_correction = self._calculate_yaw_correction(attitude_handler, compensated_yaw) # MODIFIED
            self.chassis.drive_speed(x=direction, y=0, z=yaw_correction, timeout=0.1)
            time.sleep(0.12)
            self.chassis.drive_wheels(w1=0, w2=0, w3=0, w4=0)
            time.sleep(0.08)
            current_tof = scanner.last_tof_distance_cm
            if current_tof is None or math.isinf(current_tof):
                continue
            print(f"[ToF] Adjusting... Current Distance: {current_tof:.2f} cm", end="\r")
            if abs(current_tof - target_cm) <= tol_cm:
                print(f"\n[ToF] ✅ Centering complete. Final distance: {current_tof:.2f} cm")
                break
            if (direction > 0 and current_tof < target_cm - tol_cm) or \
            (direction < 0 and current_tof > target_cm + tol_cm):
                direction *= -1
                print("\n[ToF] 🔄 Overshot target. Reversing direction for fine-tuning.")
        else:
            print(f"\n[ToF] ⚠️ Centering timed out. Final distance: {scanner.last_tof_distance_cm:.2f} cm")
        self.chassis.drive_wheels(w1=0, w2=0, w3=0, w4=0)
        time.sleep(0.1)

    def rotate_to_direction(self, target_direction, attitude_handler):
        global CURRENT_DIRECTION
        if CURRENT_DIRECTION == target_direction: return
        
        # เก็บ reference ของ gimbal เพื่อใช้ในการควบคุม
        gimbal = None
        try:
            gimbal = manager.get_gimbal()
        except Exception as e:
            print(f"⚠️ Could not get gimbal reference: {e}")
        
        diff = (target_direction - CURRENT_DIRECTION + 4) % 4
        
        # ทำการเลี้ยวหุ่นก่อน และรอให้เสร็จสิ้น
        if diff == 1: 
            self.rotate_90_degrees_right(attitude_handler)
        elif diff == 3: 
            self.rotate_90_degrees_left(attitude_handler)
        elif diff == 2: 
            self.rotate_90_degrees_right(attitude_handler); 
            self.rotate_90_degrees_right(attitude_handler)
        
        # รอให้การเลี้ยวเสร็จสิ้นก่อนที่จะปรับ Gimbal
        print("   -> Waiting for robot rotation to complete...")
        time.sleep(0.5)  # รอให้การเลี้ยวเสร็จสิ้นและเสถียร
        
        # หลังจากหุ่นเลี้ยวเสร็จแล้ว ให้ gimbal หันตามหน้าหุ่น
        if gimbal is not None:
            try:
                print("   -> Adjusting gimbal to follow robot's new direction...")
                # คำนวณมุม gimbal ที่ต้องหมุนตามการเลี้ยวของหุ่น
                # เมื่อหุ่นเลี้ยว gimbal ต้องหมุนในทิศทางตรงข้ามเพื่อให้ยังคงมองไปข้างหน้า
                gimbal_yaw_offset = 0  # gimbal จะอยู่ที่ตำแหน่งเดิมเมื่อหุ่นเลี้ยวเสร็จ
                
                # ตรวจสอบมุมปัจจุบันของ gimbal และปรับให้ตรงกับทิศทางใหม่ของหุ่น
                with gimbal_angle_lock:
                    current_gimbal_yaw = gimbal_angles[1]  # yaw angle ของ gimbal
                
                # คำนวณมุมที่ gimbal ต้องหมุนเพื่อให้ยังคงมองไปข้างหน้า
                # เมื่อหุ่นเลี้ยว 90 องศา gimbal ต้องหมุน -90 องศาเพื่อให้ยังคงมองไปข้างหน้า
                if diff == 1:  # เลี้ยวขวา 90 องศา
                    gimbal_yaw_offset = current_gimbal_yaw - 90
                elif diff == 3:  # เลี้ยวซ้าย 90 องศา  
                    gimbal_yaw_offset = current_gimbal_yaw + 90
                elif diff == 2:  # เลี้ยว 180 องศา
                    gimbal_yaw_offset = current_gimbal_yaw + 180
                
                # ปรับมุมให้อยู่ในช่วง -180 ถึง 180
                while gimbal_yaw_offset > 180:
                    gimbal_yaw_offset -= 360
                while gimbal_yaw_offset <= -180:
                    gimbal_yaw_offset += 360
                
                print(f"   -> Gimbal adjusting from {current_gimbal_yaw:.1f}° to {gimbal_yaw_offset:.1f}°")
                gimbal.moveto(pitch=0, yaw=gimbal_yaw_offset, yaw_speed=SPEED_ROTATE).wait_for_completed()
                time.sleep(0.2)  # รอให้ gimbal เสถียร
                print("   -> ✅ Gimbal adjusted to follow robot direction")
            except Exception as e:
                print(f"   -> ⚠️ Gimbal adjustment error: {e}")

    def rotate_90_degrees_right(self, attitude_handler):
        global CURRENT_TARGET_YAW, CURRENT_DIRECTION, ROBOT_FACE
        print("🔄 Rotating 90° RIGHT...")
        CURRENT_TARGET_YAW = attitude_handler.normalize_angle(CURRENT_TARGET_YAW + 90)
        
        # หุ่นเลี้ยวก่อน โดยไม่ให้ gimbal หมุนตาม
        attitude_handler.correct_yaw_to_target(self.chassis, get_compensated_target_yaw()) # MODIFIED
        
        # รอให้หุ่นเลี้ยวเสร็จก่อน แล้วค่อยให้ gimbal กลับมาที่ตำแหน่งกลาง
        print("   -> Robot rotation completed. Centering gimbal...")
        CURRENT_DIRECTION = (CURRENT_DIRECTION + 1) % 4; ROBOT_FACE += 1
    def rotate_90_degrees_left(self, attitude_handler):
        global CURRENT_TARGET_YAW, CURRENT_DIRECTION, ROBOT_FACE
        print("🔄 Rotating 90° LEFT...")
        CURRENT_TARGET_YAW = attitude_handler.normalize_angle(CURRENT_TARGET_YAW - 90)
        
        # หุ่นเลี้ยวก่อน โดยไม่ให้ gimbal หมุนตาม
        attitude_handler.correct_yaw_to_target(self.chassis, get_compensated_target_yaw()) # MODIFIED
        
        # รอให้หุ่นเลี้ยวเสร็จก่อน แล้วค่อยให้ gimbal กลับมาที่ตำแหน่งกลาง
        print("   -> Robot rotation completed. Centering gimbal...")
        CURRENT_DIRECTION = (CURRENT_DIRECTION - 1 + 4) % 4; ROBOT_FACE -= 1
        if ROBOT_FACE < 1: ROBOT_FACE += 4
    def cleanup(self):
        try: self.chassis.unsub_position()
        except Exception: pass

class EnvironmentScanner:
    """ 
    REVISED: Added a global activity lock 'is_performing_full_scan' to prevent
    any other function from interfering during the complex side-scanning process.
    """
    def __init__(self, sensor_adaptor, tof_sensor, gimbal, chassis):
        self.sensor_adaptor, self.tof_sensor, self.gimbal, self.chassis = sensor_adaptor, tof_sensor, gimbal, chassis
        self.tof_wall_threshold_cm = 60.0
        
        # --- State Management Variables ---
        self.last_tof_distance_cm = float('inf')  # Stores the FRONT distance
        self.side_tof_reading_cm = float('inf')   # [NEW] Temporary storage for side readings
        self.is_gimbal_centered = True            # [NEW] State flag to control the callback
        
        # --- [NEW] Global Activity Lock ---
        self.is_performing_full_scan = False

        # ลดความถี่การอ่าน ToF เพื่อลด error
        self.tof_sensor.sub_distance(freq=5, callback=self._tof_data_handler)
        
        self.side_sensors = {
            "Left":  { "sharp_id": 1, "sharp_port": 1, "ir_id": 1, "ir_port": 2 },
            "Right": { "sharp_id": 2, "sharp_port": 1, "ir_id": 2, "ir_port": 2 }
        }

    def _tof_data_handler(self, sub_info):
        """ 
        MODIFIED: This callback now respects the 'is_gimbal_centered' flag.
        It only updates the main front distance variable if the gimbal is facing forward.
        Otherwise, it updates a separate variable for side readings.
        """
        try:
            # เพิ่มการตรวจสอบข้อมูลก่อนใช้งาน
            if sub_info and len(sub_info) > 0 and sub_info[0] is not None:
                calibrated_cm = calibrate_tof_value(sub_info[0])
                if self.is_gimbal_centered:
                    self.last_tof_distance_cm = calibrated_cm
                else:
                    self.side_tof_reading_cm = calibrated_cm
        except Exception as e:
            # เงียบ error เพื่อไม่ให้รบกวนการทำงาน
            pass

    def _get_stable_reading_cm(self, side, duration=0.75):
        sensor_info = self.side_sensors.get(side)
        if not sensor_info: return None, None
        readings = []
        start_time = time.time()
        while time.time() - start_time < duration:
            adc = self.sensor_adaptor.get_adc(id=sensor_info["sharp_id"], port=sensor_info["sharp_port"])
            readings.append(convert_adc_to_cm(adc))
            time.sleep(0.04)
        if len(readings) < 2: return None, None
        return statistics.mean(readings), statistics.stdev(readings)

    def get_sensor_readings(self):
        """
        REVISED: Now uses a global lock 'is_performing_full_scan' to ensure
        this entire operation is atomic and uninterruptible.
        """
        # [CRITICAL] Set the global lock at the very beginning
        self.is_performing_full_scan = True
        try:
            self.gimbal.moveto(pitch=0, yaw=0, yaw_speed=SPEED_ROTATE).wait_for_completed(); time.sleep(0.2)
            
            readings = {}
            readings['front'] = (self.last_tof_distance_cm < self.tof_wall_threshold_cm)
            print(f"[SCAN] Front (ToF): {self.last_tof_distance_cm:.1f}cm -> {'OCCUPIED' if readings['front'] else 'FREE'}")
            
            for side in ["Left", "Right"]:
                avg_dist, std_dev = self._get_stable_reading_cm(side)
                if avg_dist is None:
                    print(f"[{side.upper()}] Wall Check Error: Not enough sensor data.")
                    readings[side.lower()] = False
                    continue
                
                is_sharp_detecting_wall = (avg_dist < SHARP_WALL_THRESHOLD_CM and std_dev < SHARP_STDEV_THRESHOLD)
                ir_value = self.sensor_adaptor.get_io(id=self.side_sensors[side]["ir_id"], port=self.side_sensors[side]["ir_port"])
                is_ir_detecting_wall = (ir_value == 0)

                print(f"\n[SCAN] {side} Side Analysis:")
                print(f"    -> Sharp -> Suggests: {'WALL' if is_sharp_detecting_wall else 'FREE'}")
                print(f"    -> IR    -> Suggests: {'WALL' if is_ir_detecting_wall else 'FREE'}")

                if is_sharp_detecting_wall == is_ir_detecting_wall:
                    is_wall = is_sharp_detecting_wall
                    print(f"    -> Decision: Sensors agree. Result is {'WALL' if is_wall else 'FREE'}.")
                else:
                    print("    -> Ambiguity detected! Confirming with ToF...")
                    target_gimbal_yaw = -90 if side == "Left" else 90
                    
                    try:
                        self.is_gimbal_centered = False
                        t_start = time.time()
                        self.gimbal.moveto(pitch=0, yaw=target_gimbal_yaw, yaw_speed=SPEED_ROTATE).wait_for_completed()
                        t_gimbal = time.time() - t_start
                        if t_gimbal > 2.0:
                            print(f"    ⚠️ Gimbal move took {t_gimbal:.2f}s (unusually long!)")
                        time.sleep(0.2)  # ลดเวลารอ
                        
                        # อ่าน ToF เพียงครั้งเดียว (เร็วที่สุด)
                        tof_confirm_dist_cm = self.side_tof_reading_cm
                        print(f"    -> ToF reading at {target_gimbal_yaw}°: {tof_confirm_dist_cm:.1f} cm")
                        
                        is_wall = (tof_confirm_dist_cm < self.tof_wall_threshold_cm)
                        print(f"    -> ToF Confirmation: {'WALL DETECTED' if is_wall else 'NO WALL'}.")
                    
                    finally:
                        self.gimbal.moveto(pitch=0, yaw=0, yaw_speed=SPEED_ROTATE).wait_for_completed()
                        self.is_gimbal_centered = True
                        time.sleep(0.2)  # ลดเวลารอ

                readings[side.lower()] = is_wall
                print(f"    -> Final Result for {side} side: {'WALL' if is_wall else 'FREE'}")
            
            return readings
        finally:
            # [CRITICAL] Release the global lock when the function is completely done
            self.is_performing_full_scan = False

    def get_front_tof_cm(self):
        # เช็คว่ากิมบอลอยู่ที่ 0° อยู่แล้วหรือไม่
        if not self.is_gimbal_centered:
            self.gimbal.moveto(pitch=0, yaw=0, yaw_speed=SPEED_ROTATE).wait_for_completed()
        time.sleep(0.2)  # ลดจาก 0.75 เป็น 0.2
        # อ่าน ToF 3 ครั้งเพื่อความแม่นยำ
        readings = []
        for _ in range(3):
            readings.append(self.last_tof_distance_cm)
            time.sleep(TOF_TIME_CHECK)
        return statistics.median(readings)  # ใช้ค่ามัธยฐาน

    def cleanup(self):
        try: self.tof_sensor.unsub_distance()
        except Exception: pass

# =============================================================================
# ===== PATHFINDING & EXPLORATION LOGIC =======================================
# =============================================================================

def find_path_bfs(occupancy_map, start, end):
    queue = deque([[start]]); visited = {start}
    moves = [(-1, 0), (0, 1), (1, 0), (0, -1)] # N, E, S, W
    while queue:
        path = queue.popleft()
        r, c = path[-1]
        if (r, c) == end: return path
        for dr, dc in moves:
            nr, nc = r + dr, c + dc
            if 0 <= nr < occupancy_map.height and 0 <= nc < occupancy_map.width:
                if occupancy_map.is_path_clear(r, c, nr, nc) and (nr, nc) not in visited:
                    visited.add((nr, nc))
                    new_path = list(path)
                    new_path.append((nr, nc))
                    queue.append(new_path)
    return None

def find_nearest_unvisited_path(occupancy_map, start_pos, visited_cells):
    """ใช้ multi-source BFS เพื่อหาเซลล์ที่ยังไม่ไปที่ใกล้ที่สุดใน O(N)"""
    from collections import deque
    h, w = occupancy_map.height, occupancy_map.width
    
    # ใช้ BFS เดียวจากจุดเริ่มต้น หาเซลล์แรกที่ยังไม่ไป
    queue = deque([(start_pos, [start_pos])])
    visited_bfs = {start_pos}
    
    while queue:
        current_pos, path = queue.popleft()
        
        # เช็คทุกทิศทาง
        for dr, dc in [(-1, 0), (1, 0), (0, -1), (0, 1)]:
            nr, nc = current_pos[0] + dr, current_pos[1] + dc
            
            # เช็คขอบเขตและไม่เคยไปใน BFS นี้
            if 0 <= nr < h and 0 <= nc < w and (nr, nc) not in visited_bfs:
                visited_bfs.add((nr, nc))
                
                # เช็คว่าเป็นเซลล์ที่ยังไม่ไปในการสำรวจหรือไม่
                if (nr, nc) not in visited_cells and not occupancy_map.grid[nr][nc].is_node_occupied():
                    # เจอเซลล์ที่ยังไม่ไปแล้ว! ส่งกลับเส้นทาง
                    return path + [(nr, nc)]
                
                # ถ้าเป็นเซลล์ที่ไปแล้วและไม่เป็นกำแพง ให้เพิ่มในคิว
                if occupancy_map.is_path_clear(current_pos[0], current_pos[1], nr, nc):
                    new_path = list(path)
                    new_path.append((nr, nc))
                    queue.append(((nr, nc), new_path))
    
    return None

# แก้ไขฟังก์ชัน execute_path

def execute_path(path, movement_controller, attitude_handler, scanner, visualizer, occupancy_map, path_name="Backtrack"):
    global CURRENT_POSITION
    print(f"🎯 Executing {path_name} Path: {path}")
    dir_vectors_map = {(-1, 0): 0, (0, 1): 1, (1, 0): 2, (0, -1): 3}
    dir_map_abs_char = {0: 'N', 1: 'E', 2: 'S', 3: 'W'}
    
    # บันทึกตำแหน่งเริ่มต้นของ path execution
    log_position_timestamp(CURRENT_POSITION, CURRENT_DIRECTION, f"{path_name}_start")

    # เดินไปยังโหนดก่อนสุดท้าย (ไม่ใช่โหนดสุดท้าย)
    for i in range(len(path) - 2):  # เปลี่ยนจาก len(path) - 1 เป็น len(path) - 2
        visualizer.update_plot(occupancy_map, path[i], path)
        current_r, current_c = path[i]
        
        if i + 1 < len(path):
            next_r, next_c = path[i+1]
            dr, dc = next_r - current_r, next_c - current_c
            
            target_direction = dir_vectors_map[(dr, dc)]
            
            movement_controller.rotate_to_direction(target_direction, attitude_handler)
            
            # --- ส่วนการตรวจสอบ ---
            print(f"   -> [{path_name}] Confirming path to ({next_r},{next_c}) with ToF...")
            scanner.gimbal.moveto(pitch=0, yaw=0, yaw_speed=SPEED_ROTATE).wait_for_completed()
            time.sleep(0.2)  # ลดเวลารอ
            
            # 1. อ่านค่าจากเซ็นเซอร์จริง
            is_blocked = scanner.get_front_tof_cm() < scanner.tof_wall_threshold_cm
            
            # 2. อัปเดตแผนที่เป็นเรื่องรอง
            occupancy_map.update_wall(current_r, current_c, dir_map_abs_char[CURRENT_DIRECTION], is_blocked, 'tof')
            print(f"   -> [{path_name}] Real-time ToF check: Path is {'BLOCKED' if is_blocked else 'CLEAR'}.")
            visualizer.update_plot(occupancy_map, CURRENT_POSITION)

            # 3. <<<<<<<<<<<<<<<<<<<< จุดแก้ไขสำคัญ >>>>>>>>>>>>>>>>>>>>
            #    เปลี่ยนจากการเช็คแผนที่ มาเช็คผลจากเซ็นเซอร์โดยตรง!
            if is_blocked:
                print(f"   -> 🔥 [{path_name}] IMMEDIATE STOP. Real-time sensor detected an obstacle. Aborting path.")
                break # หยุดการทำงานทันที
            # <<<<<<<<<<<<<<<<<<<<<<<<<<<<<<<<<<<<<<<<<<<<<<<<<<<<<<<<<<

            axis_to_monitor = 'x' if ROBOT_FACE % 2 != 0 else 'y'
            movement_controller.move_forward_one_grid(axis=axis_to_monitor, attitude_handler=attitude_handler)
            
            movement_controller.center_in_node_with_tof(scanner, attitude_handler)

            CURRENT_POSITION = (next_r, next_c)
            # บันทึกตำแหน่งใหม่ใน path execution
            log_position_timestamp(CURRENT_POSITION, CURRENT_DIRECTION, f"{path_name}_moved")
    
    # เมื่อถึงโหนดก่อนสุดท้ายแล้ว ให้หันหน้าไปยังทิศทางที่จะไปโหนดสุดท้าย
    if len(path) >= 2:
        current_r, current_c = path[-2]  # โหนดก่อนสุดท้าย
        target_r, target_c = path[-1]    # โหนดสุดท้าย (ที่ยังไม่สำรวจ)
        dr, dc = target_r - current_r, target_c - current_c
        target_direction = dir_vectors_map[(dr, dc)]
        
        print(f"🎯 [{path_name}] Reached pre-target node ({current_r},{current_c}). Turning to face unvisited node ({target_r},{target_c})...")
        movement_controller.rotate_to_direction(target_direction, attitude_handler)
        
        # เช็ค detection ก่อนเดินไปโหนดสุดท้าย
        print("🔍 Performing object detection before moving to unvisited node...")
        start_detection_mode()
        time.sleep(1.0)
        save_detected_objects_to_map(occupancy_map)
        stop_detection_mode()
        print("🔍 Object detection completed before final move")
        
        # เช็คเส้นทางด้วย ToF ก่อนเดินไปโหนดสุดท้าย
        print(f"   -> [{path_name}] Final confirmation to unvisited node ({target_r},{target_c}) with ToF...")
        scanner.gimbal.moveto(pitch=0, yaw=0, yaw_speed=SPEED_ROTATE).wait_for_completed()
        time.sleep(0.2)
        
        is_blocked = scanner.get_front_tof_cm() < scanner.tof_wall_threshold_cm
        occupancy_map.update_wall(current_r, current_c, dir_map_abs_char[CURRENT_DIRECTION], is_blocked, 'tof')
        print(f"   -> [{path_name}] Final ToF check: Path to unvisited node is {'BLOCKED' if is_blocked else 'CLEAR'}.")
        
        if is_blocked:
            print(f"   -> 🔥 [{path_name}] FINAL STOP. Real-time sensor detected obstacle to unvisited node.")
            return
        
        # เดินไปโหนดสุดท้าย (ที่ยังไม่สำรวจ)
        print(f"🚀 [{path_name}] Moving to unvisited node ({target_r},{target_c})...")
        axis_to_monitor = 'x' if ROBOT_FACE % 2 != 0 else 'y'
        movement_controller.move_forward_one_grid(axis=axis_to_monitor, attitude_handler=attitude_handler)
        
        movement_controller.center_in_node_with_tof(scanner, attitude_handler)
        
        CURRENT_POSITION = (target_r, target_c)
        log_position_timestamp(CURRENT_POSITION, CURRENT_DIRECTION, f"{path_name}_reached_unvisited")
        print(f"✅ [{path_name}] Successfully reached unvisited node ({target_r},{target_c})")
        visualizer.update_plot(occupancy_map, CURRENT_POSITION, path)

    print(f"✅ {path_name} complete.")

def perform_side_alignment_and_mapping(movement_controller, scanner, attitude_handler, occupancy_map, visualizer):
    print("\n--- Stage: Wall Detection & Side Alignment ---")
    r, c = CURRENT_POSITION
    dir_map_abs_char = {0: 'N', 1: 'E', 2: 'S', 3: 'W'}
    
    side_walls_present = scanner.get_sensor_readings()

    left_dir_abs = (CURRENT_DIRECTION - 1 + 4) % 4
    occupancy_map.update_wall(r, c, dir_map_abs_char[left_dir_abs], side_walls_present['left'], 'sharp')
    visualizer.update_plot(occupancy_map, CURRENT_POSITION)
    if side_walls_present['left']:
        movement_controller.adjust_position_to_wall(
            scanner.sensor_adaptor, attitude_handler, "Left", 
            scanner.side_sensors["Left"], LEFT_TARGET_CM, direction_multiplier=1
        )
    
    right_dir_abs = (CURRENT_DIRECTION + 1) % 4
    occupancy_map.update_wall(r, c, dir_map_abs_char[right_dir_abs], side_walls_present['right'], 'sharp')
    visualizer.update_plot(occupancy_map, CURRENT_POSITION)
    if side_walls_present['right']:
        movement_controller.adjust_position_to_wall(
            scanner.sensor_adaptor, attitude_handler, "Right", 
            scanner.side_sensors["Right"], RIGHT_TARGET_CM, direction_multiplier=-1
        )

    if not side_walls_present['left'] and not side_walls_present['right']:
        print("\n⚠️  WARNING: No side walls detected. Skipping alignment.")
    
    attitude_handler.correct_yaw_to_target(movement_controller.chassis, get_compensated_target_yaw()) # MODIFIED
    time.sleep(0.05)


def explore_with_ogm(scanner, movement_controller, attitude_handler, occupancy_map, visualizer, max_steps=40):
    global CURRENT_POSITION, CURRENT_DIRECTION, IMU_DRIFT_COMPENSATION_DEG
    visited_cells = set()
    
    # บันทึกตำแหน่งเริ่มต้น
    log_position_timestamp(CURRENT_POSITION, CURRENT_DIRECTION, "exploration_start")
    
    for step in range(max_steps):
        if not camera_is_healthy():
            wait_for_camera_recovery(pause_label=f"Step {step+1}")

        r, c = CURRENT_POSITION
        print(f"\n--- Step {step + 1} at {CURRENT_POSITION}, Facing: {['N', 'E', 'S', 'W'][CURRENT_DIRECTION]} ---")
        
        # บันทึกตำแหน่งในแต่ละ step
        log_position_timestamp(CURRENT_POSITION, CURRENT_DIRECTION, f"step_{step + 1}")
        
        print("   -> Resetting Yaw to ensure perfect alignment before new step...")
        attitude_handler.correct_yaw_to_target(movement_controller.chassis, get_compensated_target_yaw()) # MODIFIED
        
        perform_side_alignment_and_mapping(movement_controller, scanner, attitude_handler, occupancy_map, visualizer)

        print("--- Performing Scan for Mapping (Front ToF Only) ---")
        is_front_occupied = scanner.get_front_tof_cm() < scanner.tof_wall_threshold_cm
        dir_map_abs_char = {0: 'N', 1: 'E', 2: 'S', 3: 'W'}
        occupancy_map.update_wall(r, c, dir_map_abs_char[CURRENT_DIRECTION], is_front_occupied, 'tof')
        
        occupancy_map.update_node(r, c, False, 'tof')
        visited_cells.add((r, c))
        visualizer.update_plot(occupancy_map, CURRENT_POSITION)
        
        # --- NEW: Update IMU Drift Compensation ---
        nodes_visited = len(visited_cells)
        if nodes_visited >= IMU_COMPENSATION_START_NODE_COUNT:
            # Calculate how many intervals have passed
            compensation_intervals = nodes_visited // IMU_COMPENSATION_NODE_INTERVAL
            new_compensation = compensation_intervals * IMU_COMPENSATION_DEG_PER_INTERVAL
            if new_compensation != IMU_DRIFT_COMPENSATION_DEG:
                IMU_DRIFT_COMPENSATION_DEG = new_compensation
                print(f"🔩 IMU Drift Compensation Updated: Visited {nodes_visited} nodes. New offset is {IMU_DRIFT_COMPENSATION_DEG:.1f}°")
        # --- END OF NEW CODE ---
        
        priority_dirs = [(CURRENT_DIRECTION + 1) % 4, CURRENT_DIRECTION, (CURRENT_DIRECTION - 1 + 4) % 4]
        moved = False
        dir_vectors = [(-1, 0), (0, 1), (1, 0), (0, -1)]
        
        for target_dir in priority_dirs:
            target_r, target_c = r + dir_vectors[target_dir][0], c + dir_vectors[target_dir][1]
            
            if occupancy_map.is_path_clear(r, c, target_r, target_c) and (target_r, target_c) not in visited_cells:
                print(f"Path to {['N','E','S','W'][target_dir]} at ({target_r},{target_c}) seems clear. Attempting move.")
                movement_controller.rotate_to_direction(target_dir, attitude_handler)
                
                # <<< NEW CODE ADDED >>>
                # Ensure the gimbal is facing forward before checking the path and moving.
                print("    Ensuring gimbal is centered before ToF confirmation...")
                scanner.gimbal.moveto(pitch=0, yaw=0, yaw_speed=SPEED_ROTATE).wait_for_completed();
                time.sleep(0.2)  # ลดเวลารอ
                # <<< END OF NEW CODE >>>
                
                print("    Confirming path forward with ToF...")
                is_blocked = scanner.get_front_tof_cm() < scanner.tof_wall_threshold_cm
                
                occupancy_map.update_wall(r, c, dir_map_abs_char[CURRENT_DIRECTION], is_blocked, 'tof')
                print(f"    ToF confirmation: Wall belief updated. Path is {'BLOCKED' if is_blocked else 'CLEAR'}.")
                visualizer.update_plot(occupancy_map, CURRENT_POSITION)
                
                # <<< NEW: Double-check with ToF after rotation >>>
                if is_blocked:
                    print(f"    🚫 Wall detected! Turning back to original direction and recalculating path...")
                    movement_controller.rotate_to_direction(CURRENT_DIRECTION, attitude_handler)
                    print(f"    ✅ Turned back to {['N','E','S','W'][CURRENT_DIRECTION]}. Re-evaluating available paths...")
                    continue  # Skip this direction and try next one
                # <<< END OF NEW CODE >>>
                
                if occupancy_map.is_path_clear(r, c, target_r, target_c):
                    # --- OBJECT DETECTION AFTER TURNING TO NEW DIRECTION ---
                    print("🔍 Performing object detection after turning to new direction...")
                    start_detection_mode()
                    time.sleep(1.0)
                    save_detected_objects_to_map(occupancy_map)
                    stop_detection_mode()
                    print("🔍 Object detection completed after turn")
                    
                    axis_to_monitor = 'x' if ROBOT_FACE % 2 != 0 else 'y'
                    movement_controller.move_forward_one_grid(axis=axis_to_monitor, attitude_handler=attitude_handler)
                
                    movement_controller.center_in_node_with_tof(scanner, attitude_handler)
                
                    CURRENT_POSITION = (target_r, target_c)
                    # บันทึกตำแหน่งใหม่หลังจากเคลื่อนที่
                    log_position_timestamp(CURRENT_POSITION, CURRENT_DIRECTION, "moved_to_new_node")
                    moved = True
                    break
                else:
                    print(f"    Confirmation failed. Path to {['N','E','S','W'][target_dir]} is blocked. Re-evaluating.")
        
        if not moved:
            print("No immediate unvisited path. Initiating backtrack...")
            backtrack_path = find_nearest_unvisited_path(occupancy_map, CURRENT_POSITION, visited_cells)
            
            if backtrack_path and len(backtrack_path) > 1:
                execute_path(backtrack_path, movement_controller, attitude_handler, scanner, visualizer, occupancy_map)
                print("Backtrack to new area complete. Resuming exploration.")
                continue
            else:
                print("🎉 EXPLORATION COMPLETE! No reachable unvisited cells remain.")
                break
        # end of per-step block
    
    print("\n🎉 === EXPLORATION PHASE FINISHED ===")

# =============================================================================
# ===== MAIN EXECUTION BLOCK ==================================================
# =============================================================================
if __name__ == '__main__':
    ep_robot = None
    occupancy_map = None
    attitude_handler = AttitudeHandler()
    movement_controller = None
    scanner = None
    ep_chassis = None
    
    # --- NEW: Resume Logic ---
    if check_for_resume_data():
        print("\n🔄 Found previous session data!")
        user_input = input("Do you want to resume from previous session? (y/n): ").lower().strip()
        
        if user_input == 'y' or user_input == 'yes':
            print("🔄 Resuming from previous session...")
            if load_resume_data():
                occupancy_map = create_occupancy_map_from_json()
                if occupancy_map is None:
                    print("❌ Failed to load occupancy map. Starting fresh session.")
                    occupancy_map = OccupancyGridMap(width=GRID, height=GRID)
                    RESUME_MODE = False
            else:
                print("❌ Failed to load resume data. Starting fresh session.")
                occupancy_map = OccupancyGridMap(width=GRID, height=GRID)
                RESUME_MODE = False
        else:
            print("🆕 Starting fresh session...")
            occupancy_map = OccupancyGridMap(width=GRID, height=GRID)
            RESUME_MODE = False
    else:
        print("🆕 No previous session found. Starting fresh session...")
        occupancy_map = OccupancyGridMap(width=GRID, height=GRID)
        RESUME_MODE = False
    
    # --- INTEGRATED OBJECT DETECTION SYSTEM ---
    print("🎯 Initializing Integrated Object Detection System...")
    
    # Initialize object detection components
    tracker = ObjectTracker(use_gpu=USE_GPU)
    manager = RMConnection()
    
    # ROI state (dynamic Y)
    roi_state = {"x": ROI_X0, "y": ROI_Y0, "w": ROI_W0, "h": ROI_H0}
    
    # Start object detection threads
    reconn = threading.Thread(target=reconnector_thread, args=(manager,), daemon=True)
    reconn.start()
    
    def is_detecting(): return is_detecting_flag["v"]
    
    cap_t = threading.Thread(target=capture_thread_func, args=(manager, frame_queue), daemon=True)
    proc_t = threading.Thread(target=processing_thread_func,
                              args=(tracker, frame_queue, TARGET_SHAPE, TARGET_COLOR, roi_state, is_detecting),
                              daemon=True)
    
    cap_t.start()
    proc_t.start()
    
    print("✅ Object Detection System initialized (Camera ON, Detection OFF)")
    
    # Wait for camera to be ready - CRITICAL: Don't start exploration until camera is ready
    print("⏳ Waiting for camera to be ready...")
    camera_ready = False
    max_retries = 5
    
    for retry in range(max_retries):
        time.sleep(3.0)
        if manager.connected.is_set():
            print("✅ Camera is ready!")
            camera_ready = True
            break
        else:
            print(f"⚠️ Camera not ready (attempt {retry + 1}/{max_retries}), retrying connection...")
            manager.connect()
            time.sleep(2.0)
    
    # Final check - CRITICAL: Don't proceed without camera
    if not camera_ready:
        print("❌ Camera connection failed after all retries. Please check camera connection and restart.")
        print("🛑 Stopping program to prevent exploration without camera...")
        import sys
        sys.exit(1)
    
    print("🎯 Camera confirmed ready - Starting exploration...")
    
    # Start camera display thread (optional via SHOW_WINDOW flag)
    SHOW_WINDOW = True  # set False to disable display and reduce load on camera
    def camera_display_thread():
        print("📹 Camera display thread started")
        display_frame = None
        frame_count = 0
        last_frame_time = time.time()

        try:
            while not stop_event.is_set():
                try:
                    # Get frame with shorter timeout to prevent blocking
                    display_frame = frame_queue.get(timeout=0.5)
                    frame_count += 1
                    last_frame_time = time.time()
                    
                    # Skip processing if frame is None or corrupted
                    if display_frame is None or display_frame.size == 0:
                        continue
                        
                except queue.Empty:
                    # ลบการเช็ค 5-second timeout เพราะ capture thread จัดการเองแล้ว
                    time.sleep(0.1)
                    continue
                except Exception as e:
                    print(f"⚠️ Error getting frame: {e}")
                    time.sleep(0.1)
                    continue

                # วาด ROI และเส้นแบ่งซ้าย/กลาง/ขวา
                ROI_X, ROI_Y, ROI_W, ROI_H = roi_state["x"], roi_state["y"], roi_state["w"], roi_state["h"]
                cv2.rectangle(display_frame, (ROI_X, ROI_Y), (ROI_X+ROI_W, ROI_Y+ROI_H), (255,0,0), 2)

                if is_detecting():
                    cv2.putText(display_frame, "MODE: DETECTING", (20,40),
                                cv2.FONT_HERSHEY_SIMPLEX, 1, (0,255,0), 2)
                    with output_lock:
                        details = processed_output["details"]

                    d1_abs = ROI_X + int(ROI_W*0.33)
                    d2_abs = ROI_X + int(ROI_W*0.66)
                    cv2.line(display_frame, (d1_abs, ROI_Y), (d1_abs, ROI_Y+ROI_H), (255,255,0), 1)
                    cv2.line(display_frame, (d2_abs, ROI_Y), (d2_abs, ROI_Y+ROI_H), (255,255,0), 1)

                    # กล่องวัตถุ: สี/ความหนาแบบเดิม
                    for det in details:
                        x,y,w,h = det['box']
                        abs_x, abs_y = x + ROI_X, y + ROI_Y
                        if det['is_target']:
                            box_color = (0,0,255)
                        elif det['shape'] == 'Uncertain':
                            box_color = (0,255,255)
                        else:
                            box_color = (0,255,0)
                        thickness = 4 if det['is_target'] else 2
                        cv2.rectangle(display_frame, (abs_x,abs_y), (abs_x+w, abs_y+h), box_color, thickness)
                        cv2.putText(display_frame, str(det['id']), (abs_x+5, abs_y+25),
                                    cv2.FONT_HERSHEY_SIMPLEX, 0.8, box_color, 2)

                    # รายการซ้ายบน
                    if details:
                        y_pos = 70
                        for obj in details:
                            target_str = " (TARGET!)" if obj['is_target'] else ""
                            line = f"ID {obj['id']}: {obj['color']} {obj['shape']}{target_str}"
                            # shadow
                            cv2.putText(display_frame, line, (20, y_pos), cv2.FONT_HERSHEY_SIMPLEX, 0.6, (0,0,0), 4)
                            cv2.putText(display_frame, line, (20, y_pos), cv2.FONT_HERSHEY_SIMPLEX, 0.6, (255,255,255), 1)
                            y_pos += 25

                    # วาด crosshair กลางภาพ และเส้น bias +3°
                    cy_bias = int(FRAME_H/2 - PITCH_BIAS_PIX)
                    cv2.line(display_frame, (FRAME_W//2 - 20, FRAME_H//2), (FRAME_W//2 + 20, FRAME_H//2), (255,255,255), 1)
                    cv2.line(display_frame, (FRAME_W//2, FRAME_H//2 - 20), (FRAME_W//2, FRAME_H//2 + 20), (255,255,255), 1)
                    cv2.line(display_frame, (0, cy_bias), (FRAME_W, cy_bias), (0, 128, 255), 1)  # เส้นเป้า +3°

                else:
                    cv2.putText(display_frame, "MODE: VIEWING", (20,40),
                                cv2.FONT_HERSHEY_SIMPLEX, 1, (0,255,255), 2)

                # สถานะ SDK
                st = "CONNECTED" if manager.connected.is_set() else "RECONNECTING..."
                cv2.putText(display_frame, f"SDK: {st}", (20, 70 if not is_detecting() else 45),
                            cv2.FONT_HERSHEY_SIMPLEX, 0.6, (255,255,255), 2)

                # Display frame with error handling
                try:
                    cv2.imshow("Robomaster Real-time Scan + PID Track (+3°)", display_frame)
                    key = cv2.waitKey(1) & 0xFF
                    if key == ord('q'):
                        print("🛑 Quit key pressed, stopping display...")
                        break
                    elif key == ord('s'):
                        is_detecting_flag["v"] = not is_detecting_flag["v"]
                        print(f"🔍 Detection {'ON' if is_detecting_flag['v'] else 'OFF'}")
                    elif key == ord('r'):
                        print("🔄 Manual reconnect requested")
                        manager.drop_and_reconnect()
                except Exception as e:
                    print(f"⚠️ Error displaying frame: {e}")
                    time.sleep(0.1)
                    try:
                        while True: frame_queue.get_nowait()
                    except queue.Empty:
                        pass

        except Exception as e:
            print(f"❌ Camera display error: {e}")
        finally:
            try:
                cv2.destroyAllWindows()
            except Exception:
                pass
        print("🛑 Camera display thread stopped")
    
    # Start camera display thread
    display_t = None
    if SHOW_WINDOW:
        display_t = threading.Thread(target=camera_display_thread, daemon=True)
        display_t.start()
    
    try:
        visualizer = RealTimeVisualizer(grid_size=GRID, target_dest=TARGET_DESTINATION)
        print("🤖 Connecting to robot...")
        ep_robot = robot.Robot()
        try:
            ep_robot.initialize(conn_type="ap")
            time.sleep(2.0)  # เพิ่มเวลารอให้ robot initialize เสร็จ
        except Exception as e:
            print(f"⚠️ Robot connection error: {e}")
            print("🔄 Retrying robot connection...")
            time.sleep(1.0)
            ep_robot.initialize(conn_type="ap")
            time.sleep(2.0)
        ep_chassis, ep_gimbal = ep_robot.chassis, ep_robot.gimbal
        ep_tof_sensor, ep_sensor_adaptor = ep_robot.sensor, ep_robot.sensor_adaptor
        
        print(" GIMBAL: Centering gimbal...")
        try:
            ep_gimbal.moveto(pitch=0, yaw=0, yaw_speed=SPEED_ROTATE).wait_for_completed()
            time.sleep(0.5)  # Wait for gimbal to center
        except Exception as e:
            print(f"⚠️ Gimbal centering error: {e}")
            print("🔄 Continuing without gimbal centering...")
        
        scanner = EnvironmentScanner(ep_sensor_adaptor, ep_tof_sensor, ep_gimbal, ep_chassis)
        movement_controller = MovementController(ep_chassis)
        attitude_handler.start_monitoring(ep_chassis)
        
        if RESUME_MODE:
            print("🔄 Resuming exploration from previous position...")
            log_position_timestamp(CURRENT_POSITION, CURRENT_DIRECTION, "resume_session")
        else:
            print("🆕 Starting new exploration...")
            log_position_timestamp(CURRENT_POSITION, CURRENT_DIRECTION, "new_session_start")
        
        # --- INTEGRATED EXPLORATION WITH OBJECT DETECTION ---
        print("🚀 Starting Integrated Exploration with Object Detection...")
        
        visited_cells = set()
        
        for step in range(40):  # max_steps
            try:
                r, c = CURRENT_POSITION
                print(f"\n--- Step {step + 1} at {CURRENT_POSITION}, Facing: {['N', 'E', 'S', 'W'][CURRENT_DIRECTION]} ---")
                
                log_position_timestamp(CURRENT_POSITION, CURRENT_DIRECTION, f"step_{step + 1}")
                
                print("   -> Resetting Yaw to ensure perfect alignment before new step...")
                attitude_handler.correct_yaw_to_target(ep_chassis, get_compensated_target_yaw())
                
                # Perform side alignment and mapping
                perform_side_alignment_and_mapping(movement_controller, scanner, attitude_handler, occupancy_map, visualizer)
                
                # --- AUTOMATIC OBJECT DETECTION AFTER ALIGNMENT ---
                # ตรวจสอบว่าข้างหน้าเป็นกำแพงหรือไม่ก่อนทำ object detection
                print("--- Performing Scan for Mapping (Front ToF Only) ---")
                is_front_occupied = scanner.get_front_tof_cm() < scanner.tof_wall_threshold_cm
                dir_map_abs_char = {0: 'N', 1: 'E', 2: 'S', 3: 'W'}
                occupancy_map.update_wall(r, c, dir_map_abs_char[CURRENT_DIRECTION], is_front_occupied, 'tof')
                
                # ถ้ากล้องไม่พร้อม ให้หยุดหุ่น ณ จุดนี้และรอให้กล้องกลับมาก่อนจึงเดินต่อ
                if not camera_is_healthy():
                    print("🛑 Camera unhealthy → pausing exploration and locking chassis until camera recovers...")
                    try:
                        movement_controller.chassis.drive_wheels(w1=0, w2=0, w3=0, w4=0)
                    except Exception:
                        pass
                    # wait loop with backoff
                    wait_start = time.time()
                    while not camera_is_healthy():
                        if time.time() - wait_start > 30.0:
                            print("⚠️ Camera recovery timeout (30s). Forcing reconnect and continuing wait...")
                            manager.drop_and_reconnect()
                            wait_start = time.time()
                        time.sleep(0.2)
                    print("✅ Camera recovered. Resuming exploration...")
                
                if is_front_occupied:
                    print("🚫 Front wall detected - Skipping object detection until robot turns to new direction")
                    print("🔍 Object detection will be performed after robot turns to clear path")
                else:
                    print("🔍 Object detection will be performed after robot turns to clear path")
                
                # Check detection timer
                check_detection_timer()
                
                occupancy_map.update_node(r, c, False, 'tof')
                visited_cells.add((r, c))
                
                # อัพเดทแมพทุก 3 steps เพื่อลดการใช้ thread
                if step % 3 == 0:
                    visualizer.update_plot(occupancy_map, CURRENT_POSITION)
                
                # Update IMU Drift Compensation
                nodes_visited = len(visited_cells)
                if nodes_visited >= IMU_COMPENSATION_START_NODE_COUNT:
                    compensation_intervals = nodes_visited // IMU_COMPENSATION_NODE_INTERVAL
                    new_compensation = compensation_intervals * IMU_COMPENSATION_DEG_PER_INTERVAL
                    if new_compensation != IMU_DRIFT_COMPENSATION_DEG:
                        IMU_DRIFT_COMPENSATION_DEG = new_compensation
                        print(f"🔩 IMU Drift Compensation Updated: Visited {nodes_visited} nodes. New offset is {IMU_DRIFT_COMPENSATION_DEG:.1f}°")
                
                # Continue with normal exploration logic
                priority_dirs = [(CURRENT_DIRECTION + 1) % 4, CURRENT_DIRECTION, (CURRENT_DIRECTION - 1 + 4) % 4]
                moved = False
                dir_vectors = [(-1, 0), (0, 1), (1, 0), (0, -1)]
                
                for target_dir in priority_dirs:
                    target_r, target_c = r + dir_vectors[target_dir][0], c + dir_vectors[target_dir][1]
                    
                    if occupancy_map.is_path_clear(r, c, target_r, target_c) and (target_r, target_c) not in visited_cells:
                        print(f"Path to {['N','E','S','W'][target_dir]} at ({target_r},{target_c}) seems clear. Attempting move.")
                        movement_controller.rotate_to_direction(target_dir, attitude_handler)
                        
                        print("    Ensuring gimbal is centered before ToF confirmation...")
                        t_start = time.time()
                        scanner.gimbal.moveto(pitch=0, yaw=0, yaw_speed=SPEED_ROTATE).wait_for_completed()
                        t_gimbal = time.time() - t_start
                        if t_gimbal > 2.0:
                            print(f"    ⚠️ Gimbal center took {t_gimbal:.2f}s (unusually long!)")
                        time.sleep(0.2)  # ลดเวลารอ
                        
                        print("    Confirming path forward with ToF...")
                        t_start = time.time()
                        is_blocked = scanner.get_front_tof_cm() < scanner.tof_wall_threshold_cm
                        t_tof = time.time() - t_start
                        if t_tof > 1.0:
                            print(f"    ⚠️ ToF read took {t_tof:.2f}s (unusually long!)")
                        
                        occupancy_map.update_wall(r, c, dir_map_abs_char[CURRENT_DIRECTION], is_blocked, 'tof')
                        print(f"    ToF confirmation: Wall belief updated. Path is {'BLOCKED' if is_blocked else 'CLEAR'}.")
                        visualizer.update_plot(occupancy_map, CURRENT_POSITION)
                        
                        # <<< NEW: Double-check with ToF after rotation >>>
                        if is_blocked:
                            print(f"    🚫 Wall detected! Turning back to original direction and recalculating path...")
                            movement_controller.rotate_to_direction(CURRENT_DIRECTION, attitude_handler)
                            print(f"    ✅ Turned back to {['N','E','S','W'][CURRENT_DIRECTION]}. Re-evaluating available paths...")
                            continue  # Skip this direction and try next one
                        # <<< END OF NEW CODE >>>
                        
                        if occupancy_map.is_path_clear(r, c, target_r, target_c):
                            # --- OBJECT DETECTION AFTER TURNING TO NEW DIRECTION ---
                            print("🔍 Performing object detection after turning to new direction...")
                            start_detection_mode()
                            time.sleep(1.0)
                            save_detected_objects_to_map(occupancy_map)
                            stop_detection_mode()
                            print("🔍 Object detection completed after turn")
                            
                            axis_to_monitor = 'x' if ROBOT_FACE % 2 != 0 else 'y'
                            t_start = time.time()
                            movement_controller.move_forward_one_grid(axis=axis_to_monitor, attitude_handler=attitude_handler)
                            t_move = time.time() - t_start
                            if t_move > 15.0:
                                print(f"    ⚠️ Movement took {t_move:.2f}s (unusually long!)")
                            
                            movement_controller.center_in_node_with_tof(scanner, attitude_handler)
                            
                            CURRENT_POSITION = (target_r, target_c)
                            log_position_timestamp(CURRENT_POSITION, CURRENT_DIRECTION, "moved_to_new_node")
                            
                            moved = True
                            break
                        else:
                            print(f"    Confirmation failed. Path to {['N','E','S','W'][target_dir]} is blocked. Re-evaluating.")
                
                if not moved:
                    print("No immediate unvisited path. Initiating backtrack...")
                    backtrack_path = find_nearest_unvisited_path(occupancy_map, CURRENT_POSITION, visited_cells)
                    
                    if backtrack_path and len(backtrack_path) > 1:
                        execute_path(backtrack_path, movement_controller, attitude_handler, scanner, visualizer, occupancy_map)
                        print("Backtrack to new area complete. Resuming exploration.")
                        continue
                    else:
                        print("🎉 EXPLORATION COMPLETE! No reachable unvisited cells remain.")
                        break
            
            except Exception as e:
                print(f"\n❌ Error during step {step+1}: {e}")
                print("🛑 Stopping robot and waiting for camera recovery...")
                try:
                    movement_controller.chassis.drive_wheels(w1=0, w2=0, w3=0, w4=0)
                except Exception:
                    pass
                wait_for_camera_recovery(pause_label=f"Step {step+1} Recovery")
                print("✅ Recovery complete. Resuming from current position...")
                continue
        
        
        print("\n🎉 === INTEGRATED EXPLORATION PHASE FINISHED ===")
        
        print(f"\n\n--- NAVIGATION TO TARGET PHASE: From {CURRENT_POSITION} to {TARGET_DESTINATION} ---")
        
        if CURRENT_POSITION == TARGET_DESTINATION:
            print("🎉 Robot is already at the target destination!")
        else:
            path_to_target = find_path_bfs(occupancy_map, CURRENT_POSITION, TARGET_DESTINATION)
            if path_to_target and len(path_to_target) > 1:
                print(f"✅ Path found to target: {path_to_target}")
                execute_path(path_to_target, movement_controller, attitude_handler, scanner, visualizer, occupancy_map, path_name="Final Navigation")
                print(f"🎉🎉 Robot has arrived at the target destination: {TARGET_DESTINATION}!")
            else:
                print(f"⚠️ Could not find a path from {CURRENT_POSITION} to {TARGET_DESTINATION}.")
        
    except KeyboardInterrupt: 
        print("\n⚠️ User interrupted exploration.")
        print("💾 Saving data before exit...")
        if occupancy_map:
            save_all_data(occupancy_map)
    except Exception as e: 
        print(f"\n⚌ An error occurred: {e}")
        traceback.print_exc()
        print("💾 Saving data before exit...")
        if occupancy_map:
            save_all_data(occupancy_map)
    finally:
        # Stop object detection threads
        stop_event.set()
        
        # Wait for threads to finish
        try:
            cap_t.join(timeout=2.0)
            proc_t.join(timeout=2.0)
            display_t.join(timeout=2.0)
        except Exception:
            pass
        
        # Close camera display
        try:
            cv2.destroyAllWindows()
        except Exception:
            pass
        
        # บันทึกข้อมูลแม้จะมีการ interrupt (ใช้ฟังก์ชัน save_all_data)
        if occupancy_map:
            save_all_data(occupancy_map)
        
        # ทำความสะอาดการเชื่อมต่อ
        if ep_robot:
            print("🔌 Cleaning up and closing connection...")
            try:
                if scanner: scanner.cleanup()
                if attitude_handler and attitude_handler.is_monitoring: attitude_handler.stop_monitoring(ep_chassis)
                if movement_controller: movement_controller.cleanup()
                manager.close()
                ep_robot.close()
                print("🔌 Connection closed.")
            except Exception as cleanup_error:
                print(f"⚠️ Error during cleanup: {cleanup_error}")
        
        print("... You can close the plot window now ...")
        plt.ioff()
        plt.show()<|MERGE_RESOLUTION|>--- conflicted
+++ resolved
@@ -48,13 +48,8 @@
 GRID = 5
 
 # --- Logical state for the grid map (from map_suay.py) ---
-<<<<<<< HEAD
-CURRENT_POSITION = (4,0)  # (แถว, คอลัมน์) here
-CURRENT_DIRECTION =  0  # 0:North, 1:East, 2:South, 3:West here
-=======
 CURRENT_POSITION = (3,0)  # (แถว, คอลัมน์) here
 CURRENT_DIRECTION =  1  # 0:North, 1:East, 2:South, 3:West here
->>>>>>> 3e7352e9
 TARGET_DESTINATION =CURRENT_POSITION #(1, 0)#here
 
 # --- Physical state for the robot ---
