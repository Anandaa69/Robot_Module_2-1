from robomaster import robot
import time

# -------------------------
# PID Controller Function
# -------------------------
class PID:
    def __init__(self, Kp, Ki, Kd, setpoint=0):
        self.Kp = Kp
        self.Ki = Ki
        self.Kd = Kd
        self.setpoint = setpoint
        self.prev_error = 0
        self.integral = 0
        self.integral_max = 1.0 # Limit integral term

    def compute(self, current, dt):
        error = self.setpoint - current
        self.integral += error * dt
        
        # Anti-windup: limit the integral term
        if self.integral > self.integral_max:
            self.integral = self.integral_max
        elif self.integral < -self.integral_max:
            self.integral = -self.integral_max
            
        derivative = (error - self.prev_error) / dt if dt > 0 else 0
        output = self.Kp * error + self.Ki * self.integral + self.Kd * derivative
        self.prev_error = error
        return output

# -------------------------
# Callback and Main Logic
# -------------------------
current_x = 0.0

def sub_position_handler(position_info):
    global current_x
    current_x = position_info[0]
    # print("Current X: {:.2f}".format(current_x)) # Comment out to reduce print spam

if __name__ == '__main__':
    # Connect to robot
    ep_robot = robot.Robot()
    ep_robot.initialize(conn_type="ap")
    ep_chassis = ep_robot.chassis

    # Reset position to 0 before starting
    ep_chassis.move(x=0, y=0, z=0, xy_speed=0.5).wait_for_completed()
    ep_chassis.sub_position(freq=20, callback=sub_position_handler)
    time.sleep(1) # Give it time to get the first position reading

    # Target distance (meters)
    target_x = 0.6

    # Setup PID
<<<<<<< HEAD
    pid = PID(Kp=2, Ki=0.1, Kd=5, setpoint=target_x)
=======
    pid = PID(Kp=2, Ki=0.1, Kd=6, setpoint=target_x)
>>>>>>> 423702ec

    # Control loop
    last_time = time.time()
    
    # Add a variable to track if we've reached the target
    target_reached = False
    
    try:
        while not target_reached:
            now = time.time()
            dt = now - last_time
            last_time = now

            # Compute PID output based on current position
            output = pid.compute(current_x, dt)

            # Cap the speed to avoid overshooting and instability
            max_speed = 1.5
            speed = max(min(output, max_speed), -max_speed)

            # Send speed command directly
            ep_chassis.drive_speed(x=speed, y=0, z=0, timeout=1)

            # Condition to stop: close enough to the target
            if abs(current_x - target_x) < 0.02:
                print("Target reached. Final position: {:.2f}".format(current_x))
                ep_chassis.drive_speed(x=0, y=0, z=0, timeout=1) # Stop the robot
                target_reached = True # Exit the loop
                
    except KeyboardInterrupt:
        print("Program interrupted by user.")
    finally:
        # Stop the robot and unsubscribe
        ep_chassis.drive_speed(x=0, y=0, z=0, timeout=1)
        ep_chassis.unsub_position()

    time.sleep(0.5)
    ep_chassis.move(x=0, y=0, z=-135, z_speed=90).wait_for_completed()
    ep_robot.close()<|MERGE_RESOLUTION|>--- conflicted
+++ resolved
@@ -54,11 +54,7 @@
     target_x = 0.6
 
     # Setup PID
-<<<<<<< HEAD
-    pid = PID(Kp=2, Ki=0.1, Kd=5, setpoint=target_x)
-=======
     pid = PID(Kp=2, Ki=0.1, Kd=6, setpoint=target_x)
->>>>>>> 423702ec
 
     # Control loop
     last_time = time.time()
