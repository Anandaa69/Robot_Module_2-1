--- conflicted
+++ resolved
@@ -7,768 +7,10 @@
 import json
 from collections import deque
 
-import matplotlib.pyplot as plt
-import matplotlib.patches as patches
-from matplotlib.animation import FuncAnimation
-import threading
-
-ROBOT_FACE = 1 
+from robot_map_visualizer import RobotMapVisualizer, integrate_with_exploration_loop
+
+ROBOT_FACE = 1 # 0 1
 CURRENT_TARGET_YAW = 0.0
-
-
-class MapVisualizer:
-    def __init__(self, grid_size=0.6, enable_realtime=True, save_images=True):
-        """
-        Map Visualizer for Robot Exploration
-        
-        Args:
-            grid_size (float): Size of each grid cell in meters (default: 0.6m)
-            enable_realtime (bool): Enable real-time visualization
-            save_images (bool): Save map images during exploration
-        """
-        self.grid_size = grid_size
-        self.enable_realtime = enable_realtime
-        self.save_images = save_images
-        
-        # Visualization settings
-        self.node_size = 0.4  # Size of node markers
-        self.wall_width = 0.05  # Width of wall lines
-        self.robot_size = 0.3  # Size of robot marker
-        
-        # Colors
-        self.colors = {
-            'visited_node': '#87CEEB',      # Sky blue
-            'current_node': '#FF4500',      # Orange red
-            'frontier_node': '#32CD32',     # Lime green
-            'dead_end': '#8B0000',          # Dark red
-            'wall': '#2F4F4F',              # Dark slate gray
-            'path': '#FFD700',              # Gold
-            'robot': '#FF1493',             # Deep pink
-            'unexplored': '#D3D3D3',        # Light gray
-            'background': '#F5F5F5'         # White smoke
-        }
-        
-<<<<<<< HEAD
-    def setup_plot(self):
-        """Setup the initial plot configuration"""
-        self.ax.set_aspect('equal')
-        self.ax.grid(True, alpha=0.3)
-        self.ax.set_xlabel('X Position (Grid Units)', fontweight='bold')
-        self.ax.set_ylabel('Y Position (Grid Units)', fontweight='bold')
-        
-        # Create comprehensive legendgit
-        legend_elements = [
-            plt.Line2D([0], [0], marker='o', color='w', markerfacecolor=self.colors['robot'], 
-                    markersize=12, label='Current Robot Position'),
-            plt.Line2D([0], [0], marker='s', color='w', markerfacecolor=self.colors['visited'], 
-<<<<<<< HEAD
-                    markersize=10, label='Visited Node'),
-=======
-                      markersize=10, label='Visited Node'),
-            plt.Line2D([0], [0], marker='s', color='w', markerfacecolor=self.colors['scan_cached'], 
-                      markersize=10, label='Cached Scan Node'),
->>>>>>> 6a4833cc91f50825722fdeca5a746e69f529d6c3
-            plt.Line2D([0], [0], marker='s', color='w', markerfacecolor=self.colors['dead_end'], 
-                    markersize=10, label='Dead End'),
-            plt.Line2D([0], [0], marker='s', color='w', markerfacecolor=self.colors['frontier'], 
-                    markersize=10, label='Frontier Node'),
-            plt.Line2D([0], [0], color=self.colors['wall'], linewidth=4, label='Wall'),
-            plt.Line2D([0], [0], color=self.colors['path'], linewidth=2, label='Forward Path'),
-            plt.Line2D([0], [0], color=self.colors['backtrack'], linewidth=2, linestyle='--', label='Backtrack Path'),
-=======
-        # Map data storage
-        self.nodes = {}
-        self.walls = []
-        self.robot_position = (0, 0)
-        self.robot_direction = 'north'
-        self.robot_path = [(0, 0)]
-        self.exploration_history = []
-        
-        # Matplotlib setup
-        if self.enable_realtime:
-            plt.ion()  # Interactive mode
-            self.fig, self.ax = plt.subplots(figsize=(12, 10))
-            self.fig.patch.set_facecolor(self.colors['background'])
-            self.ax.set_facecolor(self.colors['background'])
-            
-            # Setup plot parameters
-            self.ax.set_aspect('equal')
-            self.ax.grid(True, alpha=0.3, linestyle='--')
-            self.ax.set_title('🤖 Robot Exploration Map (Real-time)', 
-                            fontsize=16, fontweight='bold', pad=20)
-            
-            # Create legend
-            self._setup_legend()
-            
-            # Thread-safe plotting
-            self.plot_lock = threading.Lock()
-        
-        print("🗺️ MapVisualizer initialized successfully!")
-        if enable_realtime:
-            print("📊 Real-time visualization enabled")
-        if save_images:
-            print("💾 Image saving enabled")
-    
-    def _setup_legend(self):
-        """Setup legend for the map visualization"""
-        legend_elements = [
-            plt.scatter([], [], c=self.colors['current_node'], s=200, 
-                       marker='o', label='🤖 Current Position'),
-            plt.scatter([], [], c=self.colors['visited_node'], s=100, 
-                       marker='s', label='✅ Visited Node'),
-            plt.scatter([], [], c=self.colors['frontier_node'], s=100, 
-                       marker='^', label='🚀 Frontier Node'),
-            plt.scatter([], [], c=self.colors['dead_end'], s=100, 
-                       marker='X', label='🚫 Dead End'),
-            plt.Line2D([0], [0], color=self.colors['wall'], linewidth=4, 
-                      label='🧱 Wall'),
-            plt.Line2D([0], [0], color=self.colors['path'], linewidth=2, 
-                      label='🛤️ Robot Path')
->>>>>>> 0ed5053d
-        ]
-        
-        self.ax.legend(handles=legend_elements, loc='upper left', 
-                      bbox_to_anchor=(0.02, 0.98), framealpha=0.9)
-    
-    def update_from_graph_mapper(self, graph_mapper, movement_controller=None):
-        """Update visualization data from GraphMapper instance"""
-        with self.plot_lock if self.enable_realtime else threading.Lock():
-            # Update nodes
-            self.nodes = {}
-            for node_id, node in graph_mapper.nodes.items():
-                self.nodes[node_id] = {
-                    'position': node.position,
-                    'walls': node.walls,
-                    'is_dead_end': node.isDeadEnd,
-                    'visited': node.visited,
-                    'fully_scanned': node.fullyScanned,
-                    'unexplored_exits': node.unexploredExits,
-                    'visit_count': node.visitCount,
-                    'last_visited': node.lastVisited
-                }
-            
-            # Update robot position and direction
-            self.robot_position = graph_mapper.currentPosition
-            self.robot_direction = graph_mapper.currentDirection
-            
-            # Add to path if position changed
-            if len(self.robot_path) == 0 or self.robot_path[-1] != self.robot_position:
-                self.robot_path.append(self.robot_position)
-            
-            # Update frontier queue
-            self.frontier_nodes = graph_mapper.frontierQueue
-            
-            # Add exploration event
-            timestamp = datetime.now().strftime("%H:%M:%S")
-            stats = {}
-            if movement_controller:
-                drift_status = movement_controller.get_drift_correction_status()
-                movement_status = movement_controller.get_movement_status()
-                stats = {
-                    'nodes_visited': drift_status['nodes_visited'],
-                    'corrections': drift_status['total_corrections'],
-                    'consecutive_forward': movement_status['consecutive_forward'],
-                    'consecutive_backward': movement_status['consecutive_backward']
-                }
-            
-            self.exploration_history.append({
-                'timestamp': timestamp,
-                'position': self.robot_position,
-                'direction': self.robot_direction,
-                'total_nodes': len(self.nodes),
-                'frontiers': len(self.frontier_nodes),
-                'stats': stats
-            })
-    
-    def _generate_walls_from_nodes(self):
-        """Generate wall lines from node wall information"""
-        walls = []
-        
-        for node_id, node_data in self.nodes.items():
-            x, y = node_data['position']
-            node_walls = node_data['walls']
-            
-            # Convert grid position to visualization coordinates
-            grid_x = x * self.grid_size
-            grid_y = y * self.grid_size
-            half_grid = self.grid_size / 2
-            
-            # Generate wall lines based on absolute directions
-            if node_walls.get('north', False):
-                walls.append([
-                    [grid_x - half_grid, grid_y + half_grid],
-                    [grid_x + half_grid, grid_y + half_grid]
-                ])
-            
-            if node_walls.get('south', False):
-                walls.append([
-                    [grid_x - half_grid, grid_y - half_grid],
-                    [grid_x + half_grid, grid_y - half_grid]
-                ])
-            
-            if node_walls.get('east', False):
-                walls.append([
-                    [grid_x + half_grid, grid_y - half_grid],
-                    [grid_x + half_grid, grid_y + half_grid]
-                ])
-            
-            if node_walls.get('west', False):
-                walls.append([
-                    [grid_x - half_grid, grid_y - half_grid],
-                    [grid_x - half_grid, grid_y + half_grid]
-                ])
-        
-        return walls
-    
-    def _draw_direction_arrow(self, x, y, direction, size=0.2):
-        """Draw direction arrow for robot orientation"""
-        # Direction vectors
-        direction_vectors = {
-            'north': (0, size),
-            'south': (0, -size),
-            'east': (size, 0),
-            'west': (-size, 0)
-        }
-        
-        if direction in direction_vectors:
-            dx, dy = direction_vectors[direction]
-            self.ax.arrow(x, y, dx, dy, 
-                         head_width=size/3, head_length=size/4,
-                         fc=self.colors['robot'], ec=self.colors['robot'],
-                         linewidth=2, alpha=0.9)
-    
-    def plot_current_map(self, title_suffix="", show_stats=True):
-        """Plot current exploration map"""
-        if not self.enable_realtime:
-            self.fig, self.ax = plt.subplots(figsize=(12, 10))
-            self.fig.patch.set_facecolor(self.colors['background'])
-            self.ax.set_facecolor(self.colors['background'])
-        
-        with self.plot_lock if self.enable_realtime else threading.Lock():
-            # Clear previous plot
-            self.ax.clear()
-            
-            # Plot nodes
-            for node_id, node_data in self.nodes.items():
-                x, y = node_data['position']
-                grid_x, grid_y = x * self.grid_size, y * self.grid_size
-                
-                # Determine node color and marker
-                if (x, y) == self.robot_position:
-                    color = self.colors['current_node']
-                    marker = 'o'
-                    size = 300
-                    alpha = 1.0
-                elif node_data['is_dead_end']:
-                    color = self.colors['dead_end']
-                    marker = 'X'
-                    size = 200
-                    alpha = 0.8
-                elif node_id in self.frontier_nodes:
-                    color = self.colors['frontier_node']
-                    marker = '^'
-                    size = 150
-                    alpha = 0.9
-                else:
-                    color = self.colors['visited_node']
-                    marker = 's'
-                    size = 100
-                    alpha = 0.7
-                
-<<<<<<< HEAD
-                # Draw line segment
-                self.ax.plot([path_x[i], path_x[i+1]], [path_y[i], path_y[i+1]], 
-<<<<<<< HEAD
-                        color=self.colors['path'], linewidth=2, alpha=0.7)
-=======
-                           color=line_color, linewidth=2, alpha=alpha, linestyle=line_style)
->>>>>>> 6a4833cc91f50825722fdeca5a746e69f529d6c3
-                
-                # Add directional arrows for forward movements only
-                if dx != 0 or dy != 0 and distance <= 1.5:
-                    arrow_scale = 0.15
-                    self.ax.arrow(path_x[i] + dx*0.4, path_y[i] + dy*0.4, 
-                                dx*arrow_scale, dy*arrow_scale, 
-                                head_width=0.08, head_length=0.06, 
-                                fc=line_color, ec=line_color, alpha=alpha)
-    
-    def draw_nodes(self):
-        """Draw all nodes with appropriate colors and detailed labels"""
-        for node in self.graph_mapper.nodes.values():
-            x, y = node.position
-            
-            # Determine node color and properties
-            if node.isDeadEnd:
-                color = self.colors['dead_end']
-                marker = 's'
-                size = 150
-                edge_color = 'darkred'
-            elif node.id in self.graph_mapper.frontierQueue:
-                color = self.colors['frontier']
-                marker = 's'
-                size = 120
-                edge_color = 'darkorange'
-            elif hasattr(node, 'fullyScanned') and node.fullyScanned:
-                # Check if this node was scanned multiple times (cached)
-                visit_count = getattr(node, 'visitCount', 1)
-                if visit_count > 1:
-                    color = self.colors['scan_cached']
-                else:
-                    color = self.colors['visited']
-                marker = 's'
-                size = 100
-                edge_color = 'darkgreen'
-            else:
-                color = self.colors['visited']
-                marker = 's'
-                size = 100
-                edge_color = 'darkgreen'
-            
-            # Draw node
-            self.ax.scatter(x, y, c=color, marker=marker, s=size, 
-<<<<<<< HEAD
-                        edgecolors='black', linewidth=1, zorder=3)
-=======
-                          edgecolors=edge_color, linewidth=1.5, zorder=3)
->>>>>>> 6a4833cc91f50825722fdeca5a746e69f529d6c3
-            
-            # Create detailed node label
-            label_parts = []
-            label_parts.append(f"{node.id}")
-            
-<<<<<<< HEAD
-            self.ax.annotate(label, (x, y), xytext=(5, 5), textcoords='offset points',
-                        fontsize=8, ha='left', va='bottom', 
-                        bbox=dict(boxstyle='round,pad=0.3', facecolor='white', alpha=0.8))
-=======
-            if hasattr(node, 'unexploredExits') and node.unexploredExits:
-                label_parts.append(f"Exits: {node.unexploredExits}")
-=======
-                # Plot node
-                self.ax.scatter(grid_x, grid_y, c=color, marker=marker, 
-                              s=size, alpha=alpha, edgecolors='black', linewidth=1)
-                
-                # Add node label
-                label = f"({x},{y})"
-                if node_data.get('visit_count', 1) > 1:
-                    label += f"\n×{node_data['visit_count']}"
-                
-                self.ax.annotate(label, (grid_x, grid_y), 
-                               xytext=(5, 5), textcoords='offset points',
-                               fontsize=8, alpha=0.8, fontweight='bold')
-            
-            # Plot walls
-            walls = self._generate_walls_from_nodes()
-            for wall in walls:
-                wall_line = np.array(wall)
-                self.ax.plot(wall_line[:, 0], wall_line[:, 1], 
-                           color=self.colors['wall'], linewidth=4, alpha=0.8)
-            
-            # Plot robot path
-            if len(self.robot_path) > 1:
-                path_array = np.array(self.robot_path) * self.grid_size
-                self.ax.plot(path_array[:, 0], path_array[:, 1], 
-                           color=self.colors['path'], linewidth=3, alpha=0.7,
-                           linestyle='-', marker='.')
-            
-            # Plot robot with direction arrow
-            robot_x, robot_y = self.robot_position[0] * self.grid_size, self.robot_position[1] * self.grid_size
-            self.ax.scatter(robot_x, robot_y, c=self.colors['robot'], 
-                          marker='o', s=400, alpha=1.0, edgecolors='white', linewidth=2)
-            self._draw_direction_arrow(robot_x, robot_y, self.robot_direction)
-            
-            # Set plot properties
-            self.ax.set_aspect('equal')
-            self.ax.grid(True, alpha=0.3, linestyle='--')
-            
-            # Calculate plot bounds
-            if self.nodes:
-                positions = [node['position'] for node in self.nodes.values()]
-                min_x = min(pos[0] for pos in positions) * self.grid_size - self.grid_size
-                max_x = max(pos[0] for pos in positions) * self.grid_size + self.grid_size
-                min_y = min(pos[1] for pos in positions) * self.grid_size - self.grid_size
-                max_y = max(pos[1] for pos in positions) * self.grid_size + self.grid_size
-                
-                self.ax.set_xlim(min_x, max_x)
-                self.ax.set_ylim(min_y, max_y)
->>>>>>> 0ed5053d
-            
-            # Title with current statistics
-            base_title = f"🤖 Robot Exploration Map {title_suffix}"
-            if show_stats and self.exploration_history:
-                latest = self.exploration_history[-1]
-                stats_text = f" | 📍 ({self.robot_position[0]},{self.robot_position[1]}) | 🧭 {self.robot_direction} | 🗺️ {latest['total_nodes']} nodes | 🚀 {latest['frontiers']} frontiers"
-                base_title += stats_text
-            
-            self.ax.set_title(base_title, fontsize=14, fontweight='bold', pad=20)
-            
-            # Labels
-            self.ax.set_xlabel('Distance (meters)', fontsize=12)
-            self.ax.set_ylabel('Distance (meters)', fontsize=12)
-            
-            # Setup legend
-            if not self.enable_realtime:
-                self._setup_legend()
-            else:
-                # Update legend for real-time mode
-                legend_elements = [
-                    plt.scatter([], [], c=self.colors['current_node'], s=200, 
-                               marker='o', label='🤖 Current Position'),
-                    plt.scatter([], [], c=self.colors['visited_node'], s=100, 
-                               marker='s', label='✅ Visited Node'),
-                    plt.scatter([], [], c=self.colors['frontier_node'], s=100, 
-                               marker='^', label='🚀 Frontier Node'),
-                    plt.scatter([], [], c=self.colors['dead_end'], s=100, 
-                               marker='X', label='🚫 Dead End'),
-                    plt.Line2D([0], [0], color=self.colors['wall'], linewidth=4, 
-                              label='🧱 Wall'),
-                    plt.Line2D([0], [0], color=self.colors['path'], linewidth=2, 
-                              label='🛤️ Robot Path')
-                ]
-                
-                self.ax.legend(handles=legend_elements, loc='upper left', 
-                              bbox_to_anchor=(0.02, 0.98), framealpha=0.9)
-            
-<<<<<<< HEAD
-            self.ax.annotate(label, (x, y), xytext=(offset_x, offset_y), textcoords='offset points',
-                           fontsize=7, ha=ha, va='bottom', 
-                           bbox=dict(boxstyle='round,pad=0.3', facecolor='white', alpha=0.9, edgecolor='gray'))
->>>>>>> 6a4833cc91f50825722fdeca5a746e69f529d6c3
-    
-    def draw_robot(self):
-        """Draw robot at current position with enhanced direction indicator"""
-        x, y = self.graph_mapper.currentPosition
-        
-<<<<<<< HEAD
-        # Draw robot
-        self.ax.scatter(x, y, c=self.colors['robot'], marker='o', s=200, 
-                    edgecolors='darkred', linewidth=2, zorder=5)
-=======
-        # Draw robot with pulsing effect
-        self.ax.scatter(x, y, c=self.colors['robot'], marker='o', s=250, 
-                      edgecolors='darkred', linewidth=3, zorder=5)
-        self.ax.scatter(x, y, c='white', marker='o', s=100, zorder=6)  # Inner white circle
->>>>>>> 6a4833cc91f50825722fdeca5a746e69f529d6c3
-        
-        # Draw direction arrow with better styling
-        direction_vectors = {
-            'north': (0, 0.35),
-            'south': (0, -0.35),
-            'east': (0.35, 0),
-            'west': (-0.35, 0)
-        }
-        
-        if self.graph_mapper.currentDirection in direction_vectors:
-            dx, dy = direction_vectors[self.graph_mapper.currentDirection]
-            self.ax.arrow(x, y, dx, dy, head_width=0.12, head_length=0.08,
-                        fc='darkred', ec='darkred', linewidth=3, zorder=7)
-        
-        # Enhanced robot label with current stats
-        current_node = self.graph_mapper.get_current_node()
-        node_info = ""
-        if current_node:
-            if current_node.isDeadEnd:
-                node_info = "\n(DEAD END)"
-            elif current_node.id in self.graph_mapper.frontierQueue:
-                node_info = f"\n({len(current_node.unexploredExits)} exits)"
-        
-        robot_label = f'ROBOT\n{self.graph_mapper.currentDirection.upper()}{node_info}'
-        self.ax.annotate(robot_label, 
-                        (x, y), xytext=(-25, -40), textcoords='offset points',
-                        fontsize=10, ha='center', va='top', fontweight='bold',
-                        bbox=dict(boxstyle='round,pad=0.5', facecolor='red', alpha=0.9, edgecolor='darkred'),
-                        color='white', zorder=8)
-    
-    def update_title(self):
-        """Update plot title with basic statistics"""
-        total_nodes = len(self.graph_mapper.nodes)
-        dead_ends = sum(1 for node in self.graph_mapper.nodes.values() if node.isDeadEnd)
-        frontiers = len(self.graph_mapper.frontierQueue)
-        movements = len(self.movement_path) - 1
-        
-        title = f'Robot Exploration Map - Nodes: {total_nodes} | Dead Ends: {dead_ends} | Frontiers: {frontiers} | Movements: {movements}'
-        self.ax.set_title(title, fontsize=12, fontweight='bold')
-    
-    def update_title_with_stats(self):
-        """Update plot title with comprehensive statistics"""
-        total_nodes = len(self.graph_mapper.nodes)
-        dead_ends = sum(1 for node in self.graph_mapper.nodes.values() if node.isDeadEnd)
-        frontiers = len(self.graph_mapper.frontierQueue)
-        
-        title = (f'Robot Exploration Map | Nodes: {total_nodes} | Dead Ends: {dead_ends} | '
-                f'Frontiers: {frontiers} | Moves: {self.stats["total_moves"]} | '
-                f'Backtracks: {self.stats["backtracks"]} | Drift Corrections: {self.stats["drift_corrections"]}')
-        self.ax.set_title(title, fontsize=11, fontweight='bold')
-    
-    def draw_statistics_box(self):
-        """Draw statistics box on the plot"""
-        stats_text = (
-            f"📊 EXPLORATION STATS\n"
-            f"Total Movements: {self.stats['total_moves']}\n"
-            f"Backtracks: {self.stats['backtracks']}\n"
-            f"Dead End Reversals: {self.stats['dead_end_reversals']}\n"
-            f"Scans Performed: {self.stats['scans_performed']}\n"
-            f"Scans Cached: {self.stats['scans_cached']}\n"
-            f"Drift Corrections: {self.stats['drift_corrections']}\n"
-            f"Efficiency: {(self.stats['scans_cached']/(max(1, self.stats['scans_performed']+self.stats['scans_cached']))*100):.1f}%"
-        )
-        
-        # Position the text box
-        self.ax.text(0.02, 0.98, stats_text, transform=self.ax.transAxes,
-                    fontsize=9, verticalalignment='top', horizontalalignment='left',
-                    bbox=dict(boxstyle='round,pad=0.5', facecolor='lightblue', alpha=0.8))
-=======
-            # Refresh display
-            if self.enable_realtime:
-                plt.draw()
-                plt.pause(0.1)
->>>>>>> 0ed5053d
-    
-    def save_map_image(self, filename=None, dpi=300):
-        """Save current map as image file"""
-        if not self.save_images:
-            return
-        
-<<<<<<< HEAD
-        try:
-<<<<<<< HEAD
-            plt.savefig(filename, dpi=300, bbox_inches='tight', 
-                    facecolor='white', edgecolor='none')
-            print(f"💾 Map saved as: {filename}")
-=======
-            # Ensure directory exists
-            os.makedirs('maps', exist_ok=True)
-            full_path = os.path.join('maps', filename)
-            
-            plt.savefig(full_path, dpi=300, bbox_inches='tight', 
-                       facecolor='white', edgecolor='none')
-            print(f"💾 Map saved as: {full_path}")
-            return full_path
->>>>>>> 6a4833cc91f50825722fdeca5a746e69f529d6c3
-        except Exception as e:
-            print(f"❌ Failed to save map: {e}")
-            return None
-    
-    def save_exploration_data(self, filename=None):
-        """Save exploration data as JSON"""
-=======
->>>>>>> 0ed5053d
-        if filename is None:
-            timestamp = datetime.now().strftime("%Y%m%d_%H%M%S")
-            filename = f"robot_map_{timestamp}.png"
-        
-        try:
-            # Create a copy for saving (to avoid interfering with real-time display)
-            save_fig, save_ax = plt.subplots(figsize=(12, 10))
-            save_fig.patch.set_facecolor(self.colors['background'])
-            save_ax.set_facecolor(self.colors['background'])
-            
-            # Plot on save figure (similar to plot_current_map but on save_ax)
-            # [Same plotting logic as plot_current_map but using save_ax instead of self.ax]
-            
-            save_fig.savefig(filename, dpi=dpi, bbox_inches='tight', 
-                           facecolor=self.colors['background'], 
-                           edgecolor='none')
-            plt.close(save_fig)  # Clean up
-            
-            print(f"💾 Map saved as: {filename}")
-            return filename
-            
-<<<<<<< HEAD
-            # Show path up to current frame
-            current_path = self.movement_path[:frame+2]  # +2 to include start position
-            current_directions = self.direction_history[:frame+2]
-            
-            if len(current_path) > 1:
-                # Draw path
-                path_x = [pos[0] for pos in current_path]
-                path_y = [pos[1] for pos in current_path]
-                ax.plot(path_x, path_y, color=self.colors['path'], linewidth=3, alpha=0.8)
-                
-                # Draw direction arrows
-                for i in range(len(path_x) - 1):
-                    dx = path_x[i+1] - path_x[i]
-                    dy = path_y[i+1] - path_y[i]
-                    if dx != 0 or dy != 0:
-                        ax.arrow(path_x[i] + dx*0.3, path_y[i] + dy*0.3, 
-                               dx*0.2, dy*0.2, head_width=0.1, head_length=0.08, 
-                               fc=self.colors['path'], ec=self.colors['path'], alpha=0.8)
-            
-            # Show current robot position and direction
-            if current_path:
-                x, y = current_path[-1]
-                current_dir = current_directions[-1] if current_directions else 'north'
-                
-                # Draw robot
-                ax.scatter(x, y, c=self.colors['robot'], marker='o', s=300, 
-<<<<<<< HEAD
-                        edgecolors='darkred', linewidth=3, zorder=5)
-=======
-                          edgecolors='darkred', linewidth=3, zorder=5)
-                
-                # Draw direction arrow
-                direction_vectors = {
-                    'north': (0, 0.3), 'south': (0, -0.3),
-                    'east': (0.3, 0), 'west': (-0.3, 0)
-                }
-                if current_dir in direction_vectors:
-                    dx, dy = direction_vectors[current_dir]
-                    ax.arrow(x, y, dx, dy, head_width=0.15, head_length=0.1,
-                           fc='darkred', ec='darkred', linewidth=2, zorder=6)
->>>>>>> 6a4833cc91f50825722fdeca5a746e69f529d6c3
-            
-            # Set consistent bounds
-            if self.movement_path:
-                all_x = [pos[0] for pos in self.movement_path]
-                all_y = [pos[1] for pos in self.movement_path]
-                padding = 1.5
-                ax.set_xlim(min(all_x) - padding, max(all_x) + padding)
-                ax.set_ylim(min(all_y) - padding, max(all_y) + padding)
-            
-            ax.set_title(f'Step: {frame + 1}/{len(self.movement_path)} | '
-                        f'Position: {current_path[-1] if current_path else (0,0)} | '
-                        f'Direction: {current_directions[-1] if current_directions else "N/A"}', 
-                        fontsize=14, fontweight='bold')
-            ax.set_xlabel('X Position (Grid Units)', fontweight='bold')
-            ax.set_ylabel('Y Position (Grid Units)', fontweight='bold')
-        
-        try:
-<<<<<<< HEAD
-            anim = FuncAnimation(fig, animate, frames=len(self.movement_path), 
-                            interval=interval, repeat=True)
-            anim.save(filename, writer='pillow', fps=1)
-            print(f"🎬 Animation saved as: {filename}")
-=======
-            os.makedirs('animations', exist_ok=True)
-            full_path = os.path.join('animations', filename)
-            
-            anim = FuncAnimation(fig, animate, frames=max(1, len(self.movement_path) - 1), 
-                               interval=interval, repeat=True, blit=False)
-            anim.save(full_path, writer='pillow', fps=1000//interval)
-            print(f"🎬 Animation saved as: {full_path}")
->>>>>>> 6a4833cc91f50825722fdeca5a746e69f529d6c3
-            plt.close(fig)
-            return full_path
-=======
->>>>>>> 0ed5053d
-        except Exception as e:
-            print(f"❌ Error saving map image: {e}")
-            return None
-    
-    def generate_exploration_summary(self):
-        """Generate text summary of exploration"""
-        if not self.exploration_history:
-            return "No exploration data available."
-        
-        summary = []
-        summary.append("=" * 50)
-        summary.append("📊 EXPLORATION SUMMARY")
-        summary.append("=" * 50)
-        
-        # Basic stats
-        latest = self.exploration_history[-1]
-        summary.append(f"🗺️ Total nodes mapped: {latest['total_nodes']}")
-        summary.append(f"🚀 Active frontiers: {latest['frontiers']}")
-        summary.append(f"🛤️ Path length: {len(self.robot_path)} waypoints")
-        summary.append(f"📍 Current position: {self.robot_position}")
-        summary.append(f"🧭 Current direction: {self.robot_direction}")
-        
-        # Map boundaries
-        if self.nodes:
-            positions = [node['position'] for node in self.nodes.values()]
-            min_x, max_x = min(pos[0] for pos in positions), max(pos[0] for pos in positions)
-            min_y, max_y = min(pos[1] for pos in positions), max(pos[1] for pos in positions)
-            summary.append(f"🏁 Map bounds: X({min_x} to {max_x}), Y({min_y} to {max_y})")
-            summary.append(f"📏 Map size: {max_x-min_x+1} × {max_y-min_y+1} grid cells")
-        
-        # Node type counts
-        dead_ends = sum(1 for node in self.nodes.values() if node['is_dead_end'])
-        fully_scanned = sum(1 for node in self.nodes.values() if node['fully_scanned'])
-        
-        summary.append(f"🚫 Dead ends: {dead_ends}")
-        summary.append(f"🔍 Fully scanned nodes: {fully_scanned}")
-        
-        # Movement stats from latest data
-        if latest['stats']:
-            stats = latest['stats']
-            summary.append(f"\n🔧 MOVEMENT STATISTICS:")
-            summary.append(f"   📊 Total node visits: {stats.get('nodes_visited', 'N/A')}")
-            summary.append(f"   🔄 Drift corrections: {stats.get('corrections', 'N/A')}")
-            summary.append(f"   ⏭️ Consecutive forward: {stats.get('consecutive_forward', 'N/A')}")
-            summary.append(f"   ⏪ Consecutive backward: {stats.get('consecutive_backward', 'N/A')}")
-        
-        # Exploration timeline
-        if len(self.exploration_history) > 1:
-            summary.append(f"\n📅 EXPLORATION TIMELINE:")
-            summary.append(f"   🚀 Started: {self.exploration_history[0]['timestamp']}")
-            summary.append(f"   🏁 Latest: {self.exploration_history[-1]['timestamp']}")
-            summary.append(f"   ⏱️ Updates: {len(self.exploration_history)}")
-        
-        summary.append("=" * 50)
-        
-        return "\n".join(summary)
-    
-    def show_map(self, block=True):
-        """Show the current map visualization"""
-        if self.enable_realtime:
-            if block:
-                plt.show(block=True)
-        else:
-            self.plot_current_map()
-            plt.show(block=block)
-    
-    def close(self):
-        """Clean up visualization resources"""
-        if self.enable_realtime:
-            plt.ioff()
-            if hasattr(self, 'fig'):
-                plt.close(self.fig)
-        print("🗺️ MapVisualizer closed successfully!")
-
-# ===== Integration Helper Functions =====
-
-def integrate_visualizer_with_exploration(graph_mapper, movement_controller, 
-                                        enable_realtime=True, save_images=True):
-    """
-    Helper function to integrate MapVisualizer with existing exploration code
-    
-    Usage:
-        visualizer = integrate_visualizer_with_exploration(graph_mapper, movement_controller)
-    """
-    visualizer = MapVisualizer(enable_realtime=enable_realtime, save_images=save_images)
-    
-    # Initial update
-    visualizer.update_from_graph_mapper(graph_mapper, movement_controller)
-    visualizer.plot_current_map()
-    
-    return visualizer
-
-def update_visualization_during_exploration(visualizer, graph_mapper, movement_controller,
-                                          auto_save=False, save_interval=10):
-    """
-    Helper function to update visualization during exploration
-    Call this function after each exploration step
-    
-    Args:
-        visualizer: MapVisualizer instance
-        graph_mapper: GraphMapper instance
-        movement_controller: MovementController instance
-        auto_save: Automatically save images
-        save_interval: Save every N updates (if auto_save=True)
-    """
-    # Update data
-    visualizer.update_from_graph_mapper(graph_mapper, movement_controller)
-    
-    # Plot current state
-    visualizer.plot_current_map()
-    
-    # Auto-save if enabled
-    if auto_save and len(visualizer.exploration_history) % save_interval == 0:
-        step_num = len(visualizer.exploration_history)
-        filename = f"exploration_step_{step_num:03d}.png"
-        visualizer.save_map_image(filename)
-    
-    return visualizer
 
 # เพิ่มคลาสใหม่สำหรับติดตามการเคลื่อนไหว
 class MovementTracker:
@@ -2323,13 +1565,19 @@
     print(f"   📏 Distances: Left={left_distance:.1f}cm, Right={right_distance:.1f}cm, Front={front_distance:.1f}cm")
     
     return scan_results
-
-def explore_autonomously_with_absolute_directions(gimbal, chassis, sensor, tof_handler, graph_mapper, movement_controller, attitude_handler, max_nodes=20):
+def explore_autonomously_with_absolute_directions(
+    gimbal, chassis, sensor, tof_handler, graph_mapper, 
+    movement_controller, attitude_handler, max_nodes=20
+):
     """Main autonomous exploration with attitude drift correction INCLUDING BACKTRACKING"""
     print("\n🚀 === STARTING AUTONOMOUS EXPLORATION WITH COMPREHENSIVE DRIFT CORRECTION ===")
     print(f"🎯 Wall Detection Threshold: {tof_handler.WALL_THRESHOLD}cm")
     print(f"🔧 Attitude Drift Correction: Every {movement_controller.DRIFT_CORRECTION_INTERVAL} nodes (+{movement_controller.DRIFT_CORRECTION_ANGLE}° right)")
     
+    visualizer = RobotMapVisualizer(cell_size=0.6, figsize=(15, 10))
+    visualizer.add_robot_position(graph_mapper.currentPosition, graph_mapper.currentDirection)
+    visualizer.plot_map()
+
     nodes_explored = 0
     scanning_iterations = 0
     dead_end_reversals = 0
@@ -2344,37 +1592,31 @@
         
         # แสดงสถานะ drift correction
         drift_status = movement_controller.get_drift_correction_status()
-        print(f"🔧 Comprehensive Drift Correction Status:")
-        print(f"   📊 Total nodes visited (including backtrack): {drift_status['nodes_visited']}")
+        print(f"🔧 Drift Correction Status:")
+        print(f"   📊 Total nodes visited: {drift_status['nodes_visited']}")
         print(f"   ⏳ Next correction at node: {drift_status['next_correction_at']}")
         print(f"   ⏰ Nodes until correction: {drift_status['nodes_until_correction']}")
         print(f"   🔄 Total corrections done: {drift_status['total_corrections']}")
-        print(f"   📍 Last correction at node: {drift_status['last_correction_at']}")
-        print(f"{'='*50}")
-        
-        if nodes_explored % 5 == 0:  # แสดง map ทุกๆ 5 nodes
-            print(f"\n📊 === INTERMEDIATE MAP (Node {nodes_explored}) ===")
-            plot_exploration_map(graph_mapper, show_plot=True)
-
-        print(f"\n🎉 === FINAL EXPLORATION MAP ===")
-        plot_exploration_map(graph_mapper, show_plot=True)
-        plot_exploration_progress(graph_mapper)
-            
-        # *** เพิ่มจำนวนโหนดสำหรับ main exploration และเช็ค drift correction ***
+        
+        # เพิ่มจำนวนโหนดใน main exploration และเช็ค drift correction
         needs_drift_correction = movement_controller.increment_node_visit_main_exploration(attitude_handler)
-        
         if needs_drift_correction:
             print(f"✅ Main exploration drift correction completed!")
         
-        # Check if current node needs scanning
+        # สร้าง node ปัจจุบัน
         current_node = graph_mapper.create_node(graph_mapper.currentPosition)
         
+        # ถ้าเป็นโหนดใหม่ → scan
         if not current_node.fullyScanned:
             print("🔍 NEW NODE - Performing full scan...")
             scan_results = scan_current_node_absolute(gimbal, chassis, sensor, tof_handler, graph_mapper)
             scanning_iterations += 1
-            
-            # Check if this scan revealed a dead end
+
+            # อัพเดทแผนที่หลังสแกน
+            visualizer.update_from_graph_mapper(graph_mapper)
+            visualizer.plot_map()
+            
+            # ถ้า dead end → reverse
             if graph_mapper.is_dead_end(current_node):
                 print(f"🚫 DEAD END DETECTED after scanning!")
                 print(f"🔙 Initiating reverse maneuver...")
@@ -2383,30 +1625,33 @@
                 if success:
                     dead_end_reversals += 1
                     print(f"✅ Successfully reversed from dead end (Total reversals: {dead_end_reversals})")
+                    
+                    visualizer.add_robot_position(graph_mapper.currentPosition, graph_mapper.currentDirection)
+                    visualizer.update_from_graph_mapper(graph_mapper)
+                    visualizer.plot_map()
+                    
                     nodes_explored += 1
                     continue
                 else:
                     print(f"❌ Failed to reverse from dead end!")
                     break
         else:
+            # ถ้าเป็นโหนดที่เคยสแกนแล้ว
             print("⚡ REVISITED NODE - Using cached scan data (no physical scanning)")
             graph_mapper.update_unexplored_exits_absolute(current_node)
             graph_mapper.build_connections()
+            visualizer.update_from_graph_mapper(graph_mapper)
+            visualizer.plot_map()
         
         nodes_explored += 1
-        
-        # Print current graph state
         graph_mapper.print_graph_summary()
-        
-        # Find next direction to explore
         graph_mapper.previous_node = current_node
         
-        # STEP 1: Try to find unexplored direction from current node
+        # STEP 1: หา direction ใหม่ที่ยังไม่ได้สำรวจ
         next_direction = graph_mapper.find_next_exploration_direction()
         
         if next_direction:
             print(f"\n🎯 Next exploration direction (absolute): {next_direction}")
-            
             can_move = graph_mapper.can_move_to_direction_absolute(next_direction)
             print(f"🚦 Movement check: {'ALLOWED' if can_move else 'BLOCKED'}")
             
@@ -2419,22 +1664,20 @@
                         continue
                     else:
                         print(f"❌ Movement failed - wall detected!")
-                        if current_node and next_direction in current_node.unexploredExits:
+                        if next_direction in current_node.unexploredExits:
                             current_node.unexploredExits.remove(next_direction)
                         continue
-                    
                 except Exception as e:
                     print(f"❌ Error during movement: {e}")
                     break
             else:
                 print(f"🚫 Cannot move to {next_direction} - blocked by wall!")
-                if current_node and next_direction in current_node.unexploredExits:
+                if next_direction in current_node.unexploredExits:
                     current_node.unexploredExits.remove(next_direction)
                 continue
         
         # STEP 2: Backtracking logic
         backtrack_attempts += 1
-        
         frontier_id, frontier_direction, path = graph_mapper.find_nearest_frontier()
         
         if frontier_id and path is not None and frontier_direction:
@@ -2443,31 +1686,26 @@
             print("🔙 REVERSE BACKTRACK: Using reverse movements WITH drift correction!")
             
             try:
-                # *** เปลี่ยนการเรียกใช้ให้ส่ง attitude_handler ไปด้วย ***
                 success = graph_mapper.execute_path_to_frontier_with_reverse(path, movement_controller, attitude_handler)
-                
                 if success:
                     reverse_backtracks += 1
                     print(f"✅ Successfully REVERSE backtracked to frontier at {graph_mapper.currentPosition}")
                     print(f"   📊 Total reverse backtracks: {reverse_backtracks}")
                     
-                    # แสดงสถานะ drift correction หลัง backtrack
                     updated_drift_status = movement_controller.get_drift_correction_status()
                     print(f"   🔧 Total nodes after backtrack: {updated_drift_status['nodes_visited']}")
                     print(f"   🔄 Total corrections: {updated_drift_status['total_corrections']}")
                     
                     time.sleep(0.2)
                     continue
-                    
                 else:
                     print(f"❌ Failed to execute reverse backtracking path!")
                     break
-                    
             except Exception as e:
                 print(f"❌ Error during reverse backtracking: {e}")
                 break
         else:
-            # STEP 3: Final check
+            # STEP 3: Final frontier scan
             print("🎉 No more frontiers found!")
             print("🔄 Performing final frontier scan...")
             graph_mapper.rebuild_frontier_queue()
@@ -2478,10 +1716,10 @@
             else:
                 print("🎉 EXPLORATION DEFINITELY COMPLETE!")
                 break
-        
-        if nodes_explored >= max_nodes:
-            print(f"⚠️ Reached maximum nodes limit ({max_nodes})")
-            break
+    
+    if nodes_explored >= max_nodes:
+        print(f"⚠️ Reached maximum nodes limit ({max_nodes})")
+
     
     # Final statistics
     final_drift_status = movement_controller.get_drift_correction_status()
@@ -2645,7 +1883,4 @@
         except:
             pass
         ep_robot.close()
-        print("🔌 Connection closed")
-
-print(f"\n📊 Generating visual reports...")
-create_final_map_report(graph_mapper)+        print("🔌 Connection closed")